""" Client-side interactivity. """

from __future__ import absolute_import

from ..plot_object import PlotObject
<<<<<<< HEAD
from ..properties import Dict, Instance, String, Enum
from ..enums import ScriptingLanguage
=======
from ..properties import abstract
from ..properties import Dict, Instance, String
>>>>>>> 0b4aff87

@abstract
class Callback(PlotObject):
    """ Base class for interactive callback. ``Callback`` is generally
    not useful to instantiate on its own."""


class OpenURL(Callback):
    """ Open a URL in a new tab or window (browser dependent). """

    url = String("http://", help="""
    The URL to direct the web browser to. This can be a template string,
    which will be formatted with data from the data source.
    """)


class CustomJS(Callback):
    """ Execute a JavaScript function. """

    args = Dict(String, Instance(PlotObject), help="""
    A mapping of names to Bokeh plot objects. These objects are made
    available to the callback code snippet as the values of named
    parameters to the callback.
    """)

    code = String(help="""
    A snippet of JavaScript/CoffeeScript code to execute in the browser. The
    code is made into the body of a function, and all of of the named objects in
    ``args`` are available as parameters that the code can use. Additionally,
    a ``cb_obj`` parameter contains the object that triggered the callback
    and an optional ``cb_data`` parameter that contains any tool-specific data
    (i.e. mouse coordinates and hovered glyph indices for the HoverTool).
    """)

    lang = Enum(ScriptingLanguage, default="javascript", help="""
    The implementation scripting language of the snippet. This can be either
    raw JavaScript or CoffeeScript. In CoffeeScript's case, the snippet will
    be compiled at runtime (in a web browser), so you don't need to have
    node.js/io.js, etc. installed.
    """)<|MERGE_RESOLUTION|>--- conflicted
+++ resolved
@@ -3,13 +3,9 @@
 from __future__ import absolute_import
 
 from ..plot_object import PlotObject
-<<<<<<< HEAD
+from ..properties import abstract
 from ..properties import Dict, Instance, String, Enum
 from ..enums import ScriptingLanguage
-=======
-from ..properties import abstract
-from ..properties import Dict, Instance, String
->>>>>>> 0b4aff87
 
 @abstract
 class Callback(PlotObject):
