--- conflicted
+++ resolved
@@ -153,41 +153,6 @@
         """
         return _list_attr_splat(self.xgrid + self.ygrid)
 
-<<<<<<< HEAD
-    annular_wedge     = gf.annular_wedge
-    annulus           = gf.annulus
-    arc               = gf.arc
-    asterisk          = gf.asterisk
-    bezier            = gf.bezier
-    circle            = gf.circle
-    circle_cross      = gf.circle_cross
-    circle_x          = gf.circle_x
-    cross             = gf.cross
-    diamond           = gf.diamond
-    diamond_cross     = gf.diamond_cross
-    image             = gf.image
-    image_rgba        = gf.image_rgba
-    image_url         = gf.image_url
-    inverted_triangle = gf.inverted_triangle
-    line              = gf.line
-    multi_line        = gf.multi_line
-    oval              = gf.oval
-    patch             = gf.patch
-    patches           = gf.patches
-    quad              = gf.quad
-    quadratic         = gf.quadratic
-    ray               = gf.ray
-    rect              = gf.rect
-    segment           = gf.segment
-    square            = gf.square
-    square_cross      = gf.square_cross
-    square_x          = gf.square_x
-    text              = gf.text
-    tile_layer        = gf.tile_layer
-    triangle          = gf.triangle
-    wedge             = gf.wedge
-    x                 = gf.x
-=======
 
 
     annular_wedge = _glyph_function(glyphs.AnnularWedge)
@@ -608,7 +573,6 @@
         show(plot)
 
 """)
->>>>>>> 6bc04230
 
     def scatter(self, *args, **kwargs):
         """ Creates a scatter plot of the given x and y items.
