--- conflicted
+++ resolved
@@ -1,12 +1,7 @@
-<<<<<<< HEAD
+from __future__ import absolute_import
+
+from six import iteritems
 from collections import OrderedDict
-
-from . import glyphs
-=======
-from __future__ import absolute_import
->>>>>>> 2b52ac3a
-
-from six import iteritems
 
 from .models import glyphs, markers
 
