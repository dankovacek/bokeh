from __future__ import absolute_import

from six import iteritems
from collections import OrderedDict

from .models import glyphs, markers



def _glyph_function(glyphclass, dsnames, argnames, docstring):

    def func(plot, *args, **kwargs):

        # Note: We want to reuse the glyph functions by attaching them the Plot
        # class. Imports are here to prevent circular imports.
        from .plotting_helpers import (
            _match_args, _pop_colors_and_alpha, _process_sequence_literals,
            _get_legend, _make_legend, _get_select_tool)
        from .models import ColumnDataSource, GlyphRenderer, Plot

        if not isinstance(plot, Plot):
            raise ValueError("expected plot object for first argument")

        # pop off glyph *function* parameters that are not glyph class properties
        legend_name = kwargs.pop("legend", None)
        name = kwargs.pop('name', None)
        source = kwargs.pop('source', None)
        x_range_name = kwargs.pop('x_range_name', None)
        y_range_name = kwargs.pop('y_range_name', None)

        # create a new data source if necessary
        if source is None:
            datasource = ColumnDataSource()
        else:
            datasource = source

        # pop off all color values for the glyph or nonselection glyphs
        glyph_ca = _pop_colors_and_alpha(glyphclass, kwargs)
        nsglyph_ca = _pop_colors_and_alpha(glyphclass, kwargs, prefix='nonselection_', default_alpha=0.1)

        # add the positional arguments as kwargs and make sure all required args are present
        _match_args(dsnames, glyphclass, datasource, args, kwargs)

        # if there are any hardcoded data sequences, move them to the data source and update
        _process_sequence_literals(glyphclass, kwargs, datasource)
        _process_sequence_literals(glyphclass, glyph_ca, datasource)
        _process_sequence_literals(glyphclass, nsglyph_ca, datasource)

        # create the default glyph
        kwargs.update(glyph_ca)
        glyph = glyphclass(**kwargs)

        # create the nonselection glyph by cloning and updating attrs
        nonselection_glyph = glyph.clone()
        for attr, val in nsglyph_ca.items():
            setattr(nonselection_glyph, attr, val)

        glyph_renderer = GlyphRenderer(
            data_source=datasource,
            glyph=glyph,
            nonselection_glyph=nonselection_glyph,
            name=name)
<<<<<<< HEAD
        if x_range_name: glyph_renderer.x_range_name = x_range_name
        if y_range_name: glyph_renderer.y_range_name = y_range_name
=======

        # TODO (bev) hacky, fix up when glyphspecs are simplified/removed
        if 'x_range_name' in kwargs:
            glyph_renderer.x_range_name = kwargs['x_range_name']
        if 'y_range_name' in kwargs:
            glyph_renderer.y_range_name = kwargs['y_range_name']
        if 'level' in kwargs:
            glyph_renderer.level = kwargs['level']
>>>>>>> b285a089

        if legend_name:
            legend = _get_legend(plot)
            if not legend:
                legend = _make_legend(plot)
            legends = OrderedDict(legend.legends)
            legends.setdefault(legend_name, []).append(glyph_renderer)
            legend.legends = list(legends.items())

        select_tool = _get_select_tool(plot)
        if select_tool :
            select_tool.renderers.append(glyph_renderer)
            select_tool._dirty = True

        plot.renderers.append(glyph_renderer)
        plot._dirty = True
        return plot
    func.__name__ = glyphclass.__view_model__
    func.__doc__ = docstring
    return func

annular_wedge = _glyph_function(glyphs.AnnularWedge, ("x", "y", "inner_radius", "outer_radius", "start_angle", "end_angle"), ("direction",),
""" The `annular_wedge` glyph renders annular wedges centered at `x`, `y`.

Args:
    x (str or list[float]) : values or field names of center `x` coordinates
    y (str or list[float]) : values or field names of center `y` coordinates
    inner_radius (str or list[float]) : values or field names of inner radii
    outer_radius (str or list[float]) : values or field names of outer radii
    start_angle (str or list[float]) : values or field names of starting angles
    end_angle (str or list[float]) : values or field names of ending angles
    direction ("clock" or "anticlock", optional): direction to turn between starting and ending angles, defaults to "anticlock"

In addition the the parameters specific to this glyph,
:ref:`userguide_styling_line_properties` and :ref:`userguide_styling_fill_properties`
are also accepted as keyword parameters.

Returns:
    plot
"""
)

annulus = _glyph_function(glyphs.Annulus, ("x", "y" ,"inner_radius", "outer_radius"), (),
""" The `annulus` glyph renders annuli centered at `x`, `y`.

Args:
    x (str or list[float]) : values or field names of center `x` coordinates
    y (str or list[float]) : values or field names of center `y` coordinates
    inner_radius (str or list[float]) : values or field names of inner radii
    outer_radius (str or list[float]) : values or field names of outer radii

In addition the the parameters specific to this glyph,
:ref:`userguide_styling_line_properties` and :ref:`userguide_styling_fill_properties`
are also accepted as keyword parameters.

Returns:
    plot

Examples:

    .. bokeh-plot::
        :source-position: above

        from bokeh.plotting import figure, output_file, show

        plot = figure(width=300, height=300)
        plot.annulus(x=[1, 2, 3], y=[1, 2, 3], inner_radius=0.2,
                    outer_radius=0.5, color="#7FC97F"
                    )

        show(plot)
"""
)

arc = _glyph_function(glyphs.Arc, ("x", "y", "radius" ,"start_angle", "end_angle"), ("direction",),
""" The `arc` glyph renders circular arcs centered at `x`, `y`.

Args:
    x (str or list[float]) : values or field names of center `x` coordinates
    y (str or list[float]) : values or field names of center `y` coordinates
    radius (str or list[float]) : values or field names of arc radii
    start_angle (str or list[float]) : values or field names of starting angles
    end_angle (str or list[float]) : values or field names of ending angles
    direction ("clock" or "anticlock", optional): direction to turn between starting and ending angles, defaults to "anticlock"

In addition the the parameters specific to this glyph,
:ref:`userguide_styling_line_properties`
are also accepted as keyword parameters.

Returns:
    plot
"""
)

asterisk = _glyph_function(markers.Asterisk, ("x", "y"), (),
""" The `asterisk` glyph is a marker that renders asterisks at `x`, `y` with size `size`.

Args:
    x (str or list[float]) : values or field names of center `x` coordinates
    y (str or list[float]) : values or field names of center `y` coordinates
    size (str or list[float]) : values or field names of sizes in screen units

In addition the the parameters specific to this glyph,
:ref:`userguide_styling_line_properties`
are also accepted as keyword parameters.

Returns:
    plot

Examples:

    .. bokeh-plot::
        :source-position: above

        from bokeh.plotting import figure, output_file, show

        plot = figure(width=300, height=300)
        plot.asterisk(x=[1,2,3], y=[1,2,3], size=20, color="#F0027F")

        show(plot)

"""
)

bezier = _glyph_function(glyphs.Bezier, ("x0", "y0", "x1", "y1", "cx0", "cy0", "cx1", "cy1"), (),
""" The bezier glyph displays Bezier curves with the given starting, ending, and control points.

Args:
    x0 (str or list[float]) : values or field names of starting `x` coordinates
    y0 (str or list[float]) : values or field names of starting `y` coordinates
    x1 (str or list[float]) : values or field names of ending `x` coordinates
    y1 (str or list[float]) : values or field names of ending `y` coordinates
    cx0 (str or list[float]) : values or field names of first control point `x` coordinates
    cy0 (str or list[float]) : values or field names of first control point `y` coordinates
    cx1 (str or list[float]) : values or field names of second control point `x` coordinates
    cy1 (str or list[float]) : values or field names of second control point `y` coordinates

In addition the the parameters specific to this glyph,
:ref:`userguide_styling_line_properties`
are also accepted as keyword parameters.

Returns:
    plot
""")

circle = _glyph_function(markers.Circle, ("x", "y"), (),
""" The `circle` glyph is a marker that renders circles at `x`, `y` with size `size`.

Args:
    x (str or list[float]) : values or field names of center `x` coordinates
    y (str or list[float]) : values or field names of center `y` coordinates
    size (str or list[float], optional) : values or field names of sizes in screen units
    radius (str  or list[float], optional): values or field names of radii

In addition the the parameters specific to this glyph,
:ref:`userguide_styling_line_properties` and :ref:`userguide_styling_fill_properties`
are also accepted as keyword parameters.

Returns:
    plot

Notes:
    Only one of `size` or `radius` should be provided. Note that `radius` defaults to data units.

Examples:

    .. bokeh-plot::
        :source-position: above

        from bokeh.plotting import figure, output_file, show

        plot = figure(width=300, height=300)
        plot.circle(x=[1, 2, 3], y=[1, 2, 3], radius=0.1, size=20)

        show(plot)

"""
)

circle_cross = _glyph_function(markers.CircleCross, ("x", "y"), (),
""" The `circle_cross` glyph is a marker that renders circles together with a crossbar (+) at `x`, `y` with size `size` or `radius`.

Args:
    x (str or list[float]) : values or field names of center `x` coordinates
    y (str or list[float]) : values or field names of center `y` coordinates
    size (str or list[float]) : values or field names of sizes in screen units

In addition the the parameters specific to this glyph,
:ref:`userguide_styling_line_properties` and :ref:`userguide_styling_fill_properties`
are also accepted as keyword parameters.

Returns:
    plot

Examples:

    .. bokeh-plot::
        :source-position: above

        from bokeh.plotting import figure, output_file, show

        plot = figure(width=300, height=300)
        plot.circle_cross(x=[1,2,3], y=[4,5,6], fill_alpha=0, line_width=2,
                         color="#FB8072", size=20)

        show(plot)
"""
)

circle_x = _glyph_function(markers.CircleX, ("x", "y"), (),
""" The `circle_x` glyph is a marker that renders circles together with a "X" glyph at `x`, `y` with size `size`.

Args:
    x (str or list[float]) : values or field names of center `x` coordinates
    y (str or list[float]) : values or field names of center `y` coordinates
    size (str or list[float]) : values or field names of sizes in screen units

In addition the the parameters specific to this glyph,
:ref:`userguide_styling_line_properties` and :ref:`userguide_styling_fill_properties`
are also accepted as keyword parameters.

Returns:
    plot

Examples:

    .. bokeh-plot::
        :source-position: above

        from bokeh.plotting import figure, output_file, show

        plot = figure(width=300, height=300)
        plot.circle_x(x=[1, 2, 3], y=[1, 2, 3], radius=0.1, size=20,
                     fill_alpha=0, color="#DD1C77")

        show(plot)
"""
)

cross = _glyph_function(markers.Cross, ("x", "y"), (),
""" The `cross` glyph is a marker that renders crossbars (+) at `x`, `y` with size `size`.

Args:
    x (str or list[float]) : values or field names of center `x` coordinates
    y (str or list[float]) : values or field names of center `y` coordinates
    size (str or list[float]) : values or field names of sizes in screen units

In addition the the parameters specific to this glyph,
:ref:`userguide_styling_line_properties`
are also accepted as keyword parameters.

Returns:
    plot

Examples:

    .. bokeh-plot::
        :source-position: above

        from bokeh.plotting import figure, output_file, show

        plot = figure(width=300, height=300)
        plot.cross(x=[1, 2, 3], y=[1, 2, 3], size=20,
                    color="#E6550D", line_width=2)

        show(plot)
"""
)

diamond = _glyph_function(markers.Diamond, ("x", "y"), (),
""" The `diamond` glyph is a marker that renders diamonds at `x`, `y` with size `size` or `radius`.

Args:
    x (str or list[float]) : values or field names of center `x` coordinates
    y (str or list[float]) : values or field names of center `y` coordinates
    size (str or list[float]) : values or field names of sizes in screen units

In addition the the parameters specific to this glyph,
:ref:`userguide_styling_line_properties` and :ref:`userguide_styling_fill_properties`
are also accepted as keyword parameters.

Returns:
    plot

Examples:

    .. bokeh-plot::
        :source-position: above

        from bokeh.plotting import figure, output_file, show

        plot = figure(width=300, height=300)
        plot.diamond(x=[1, 2, 3], y=[1, 2, 3], size=20,
                    color="#1C9099", line_width=2)

        show(plot)
"""
)

diamond_cross = _glyph_function(markers.DiamondCross, ("x", "y"), (),
""" The `diamond_cross` glyph is a marker that renders diamonds together with a crossbar (+) at `x`, `y` with size `size` or `radius`.

Args:
    x (str or list[float]) : values or field names of center `x` coordinates
    y (str or list[float]) : values or field names of center `y` coordinates
    size (str or list[float]) : values or field names of sizes in screen units

In addition the the parameters specific to this glyph,
:ref:`userguide_styling_line_properties` and :ref:`userguide_styling_fill_properties`
are also accepted as keyword parameters.

Returns:
    plot

Examples:

    .. bokeh-plot::
        :source-position: above

        from bokeh.plotting import figure, output_file, show

        plot = figure(width=300, height=300)
        plot.diamond_cross(x=[1, 2, 3], y=[1, 2, 3], size=20,
                            color="#386CB0",fill_color=None, line_width=2)

        show(plot)


"""
)

image = _glyph_function(glyphs.Image, ("image", "x", "y", "dw", "dh"), ('palette', 'reserve_color', 'reserve_val', 'color_mapper', 'dilate'),
""" The image glyph takes each image as a two-dimensional array of scalar data.

A palette (string name of a built-in palette, currently) must also be supplied to use for color-mapping the scalar image.

Args:
    image (str or 2D array_like of float) : value or field names of scalar image data
    x (str or list[float]) : values or field names of lower left `x` coordinates
    y (str or list[float]) : values or field names of lower left `y` coordinates
    dw (str or list[float]) : values or field names of image width distances
    dh (str or list[float]) : values or field names of image height distances
    palette (str or list[str]) : values or field names of palettes to use for color-mapping (see :ref:`bokeh_dot_palettes` for more details)
    colorMapper (LinearColorMapper) : a LinearColorMapper instance
    dilate (bool, optional) : whether to dilate pixel distance computations when drawing, defaults to False

Returns:
    plot

Notes:
    setting `dilate` to True will cause pixel distances (e.g., for `dw` and `dh`) to
    be rounded up, always.
"""
)

image_rgba = _glyph_function(glyphs.ImageRGBA, ("image", "x", "y", "dw", "dh"), ("dilate",),
""" The image_rgba glyph takes each ``image`` as a two-dimensional array of RGBA values (encoded
as 32-bit integers).

Args:
    image (str or 2D array_like of uint32) : value or field names of RGBA image data
    x (str or list[float]) : values or field names of lower left `x` coordinates
    y (str or list[float]) : values or field names of lower left `y` coordinates
    dw (str or list[float]) : values or field names of image width distances
    dh (str or list[float]) : values or field names of image height distances
    dilate (bool, optional) : whether to dilate pixel distance computations when drawing, defaults to False

Returns:
    plot

Notes:
    setting `dilate` to True will cause pixel distances (e.g., for `dw` and `dh`) to
    be rounded up, always.
"""
)

image_url = _glyph_function(glyphs.ImageURL, ("url", "x", "y"), (),
"""The image_url glyph takes a urls for images to display.

Args:
    url (str) : value of RGBA image data
    x (str or list[float]) : values or field names of upper left `x` coordinates
    y (str or list[float]) : values or field names of upper left `y` coordinates
    angle (float) : angle to rotate image by

Returns:
    plot
"""
)

inverted_triangle = _glyph_function(markers.InvertedTriangle, ("x", "y"), (),
""" The `inverted_triangle` glyph is a marker that renders upside-down triangles at `x`, `y` with size `size` or `radius`.

Args:
    x (str or list[float]) : values or field names of center `x` coordinates
    y (str or list[float]) : values or field names of center `y` coordinates
    size (str or list[float]) : values or field names of sizes in screen units

In addition the the parameters specific to this glyph,
:ref:`userguide_styling_line_properties` and :ref:`userguide_styling_fill_properties`
are also accepted as keyword parameters.

Returns:
    plot


Examples:

    .. bokeh-plot::
        :source-position: above

        from bokeh.plotting import figure, output_file, show

        plot = figure(width=300, height=300)
        plot.inverted_triangle(x=[1, 2, 3], y=[1, 2, 3], size=20,
                              color="#DE2D26")

        show(plot)
"""
)

line = _glyph_function(glyphs.Line, ("x", "y"), (),
""" The line glyph displays a single line that connects several points given by the arrays of coordinates `x` and `y`.

In addition the the parameters specific to this glyph,
:ref:`userguide_styling_line_properties`
are also accepted as keyword parameters.

Args:
    x (str or list[float]) : values or field names of line `x` coordinates
    y (str or list[float]) : values or field names of line `y` coordinates

In addition the the parameters specific to this glyph,
:ref:`userguide_styling_line_properties` and :ref:`userguide_styling_fill_properties`
are also accepted as keyword parameters.

Returns:
    plot

Examples:

    .. bokeh-plot::
       :source-position: above

       from bokeh.plotting import figure, output_file, show

       p = figure(title="line", plot_width=300, plot_height=300)
       p.line(x=[1, 2, 3, 4, 5], y=[6, 7, 2, 4, 5])

       show(p)
"""
)

multi_line = _glyph_function(glyphs.MultiLine, ("xs", "ys"), (),
""" The multi_line glyph displays lines, each with points given by the arrays of coordinates that are the elements of xs and ys.

Args:
    xs (str or list[list[float]]): values or field names of lines `x` coordinates
    ys (str or list[list[float]]): values or field names of lines `y` coordinates

In addition the the parameters specific to this glyph,
:ref:`userguide_styling_line_properties`
are also accepted as keyword parameters.

.. note:: For this glyph, the data is not simply an array of scalars, it is really an "array of arrays".

Returns:
    plot

Examples:

    .. bokeh-plot::
       :source-position: above

       from bokeh.plotting import figure, output_file, show

       p = figure(plot_width=300, plot_height=300)
       p.multi_line(xs=[[1, 2, 3], [2, 3, 4]], ys=[[6, 7, 2], [4, 5, 7]],
                    color=['red','green'])

       show(p)
""")

oval = _glyph_function(glyphs.Oval, ("x", "y", "width", "height"), (),
""" The oval glyph displays ovals centered on the given coordinates with the given dimensions and angle.

Args:
    x (str or list[float]) : values or field names of center `x` coordinates
    y (str or list[float]) : values or field names of center `y` coordinates
    width (str or list[float]) : values or field names of widths
    height (str or list[float]) : values or field names of heights
    angle (str or list[float], optional) : values or field names of rotation angles, defaults to 0

In addition the the parameters specific to this glyph,
:ref:`userguide_styling_line_properties` and :ref:`userguide_styling_fill_properties`
are also accepted as keyword parameters.

Returns:
    plot

Examples:

    .. bokeh-plot::
        :source-position: above

        from bokeh.plotting import figure, output_file, show

        plot = figure(width=300, height=300)
        plot.oval(x=[1, 2, 3], y=[1, 2, 3], width=15, height=25, angle=-0.7, color="#1D91C0",
                 width_units="screen", height_units="screen")

        show(plot)
"""
)

patch = _glyph_function(glyphs.Patch, ("x", "y"), (),
""" The patch glyph displays a single polygonal patch that connects several points given by the arrays of coordinates `x` and `y`.

Args:
    x (str or list[float]) : values or field names of patch `x` coordinates
    y (str or list[float]) : values or field names of patch `y` coordinates

In addition the the parameters specific to this glyph,
:ref:`userguide_styling_line_properties` and :ref:`userguide_styling_fill_properties`
are also accepted as keyword parameters.

Returns:
    plot

Examples:

    .. bokeh-plot::
       :source-position: above

       from bokeh.plotting import figure, output_file, show

       p = figure(plot_width=300, plot_height=300)
       p.patch(x=[1, 2, 3, 2], y=[6, 7, 2, 2], color="#99d8c9")

       show(p)
"""
)

patches = _glyph_function(glyphs.Patches, ("xs", "ys"), (),
""" The patches glyph displays several patches, each with points given by the arrays of coordinates that are the elements of xs and ys.

Args:
    xs (str or list[list[float]]): values or field names of patches `x` coordinates
    ys (str or list[list[float]]): values or field names of patches `y` coordinates

In addition the the parameters specific to this glyph,
:ref:`userguide_styling_line_properties` and :ref:`userguide_styling_fill_properties`
are also accepted as keyword parameters.

.. note:: For this glyph, the data is not simply an array of scalars, it is really an "array of arrays".

Returns:
    plot

Examples:

    .. bokeh-plot::
       :source-position: above

       from bokeh.plotting import figure, output_file, show

       p = figure(plot_width=300, plot_height=300)
       p.patches(xs=[[1,2,3],[4,5,6,5]], ys=[[1,2,1],[4,5,5,4]],
                color=["#43a2ca", "#a8ddb5"])

       show(p)
""")

quad = _glyph_function(glyphs.Quad, ("left", "right", "top", "bottom"), (),
""" The quad glyph displays axis-aligned rectangles with the given dimensions.

Args:
    left (str or list[float]) : values or field names of left edges
    right (str or list[float]) : values or field names of right edges
    top (str or list[float]) : values or field names of top edges
    bottom (str or list[float]) : values or field names of bottom edges

In addition the the parameters specific to this glyph,
:ref:`userguide_styling_line_properties` and :ref:`userguide_styling_fill_properties`
are also accepted as keyword parameters.

Returns:
    plot

Examples:

    .. bokeh-plot::
        :source-position: above

        from bokeh.plotting import figure, output_file, show

        plot = figure(width=300, height=300)
        plot.quad(top=[2, 3, 4], bottom=[1, 2, 3], left=[1, 2, 3],
            right=[1.2, 2.5, 3.7], color="#B3DE69")

        show(plot)
""")

quadratic = _glyph_function(glyphs.Quadratic, ("x0", "y0", "x1", "y1", "cx", "cy"), (),
""" The quadratic glyph displays quadratic curves with the given starting, ending, and control points.

Args:
    x0 (str or list[float]) : values or field names of starting `x` coordinates
    y0 (str or list[float]) : values or field names of starting `y` coordinates
    x1 (str or list[float]) : values or field names of ending `x` coordinates
    y1 (str or list[float]) : values or field names of ending `y` coordinates
    cx (str or list[float]) : values or field names of control point `x` coordinates
    cy (str or list[float]) : values or field names of control point `y` coordinates

In addition the the parameters specific to this glyph,
:ref:`userguide_styling_line_properties`
are also accepted as keyword parameters.

Returns:
    plot
""")

ray = _glyph_function(glyphs.Ray, ("x", "y", "length", "angle"), (),
""" The ray glyph displays line segments starting at the given coordinate and extending the given length at the given angle.

Args:
    x (str or list[float]) : values or field names of center `x` coordinates
    y (str or list[float]) : values or field names of center `y` coordinates
    length (str or list[float]) : values or field names of ray lengths in screen units
    angle (str or list[float]) : values or field names of ray angles

In addition the the parameters specific to this glyph,
:ref:`userguide_styling_line_properties`
are also accepted as keyword parameters.

Returns:
    plot

Examples:

    .. bokeh-plot::
        :source-position: above

        from bokeh.plotting import figure, output_file, show

        plot = figure(width=300, height=300)
        plot.ray(x=[1, 2, 3], y=[1, 2, 3], length=45, angle=-0.7, color="#FB8072",
                 line_width=2)

        show(plot)
"""
)

rect = _glyph_function(glyphs.Rect, ("x", "y", "width", "height"), ("dilate",),
""" The rect glyph displays rectangles centered on the given coordinates with the given dimensions and angle.

Args:
    x (str or list[float]) : values or field names of center `x` coordinates
    y (str or list[float]) : values or field names of center `y` coordinates
    width (str or list[float]) : values or field names of widths
    height (str or list[float]) : values or field names of heights
    angle (str or list[float], optional) : values or field names of rotation angles, defaults to 0
    dilate (bool, optional) : whether to dilate pixel distance computations when drawing, defaults to False

In addition the the parameters specific to this glyph,
:ref:`userguide_styling_line_properties` and :ref:`userguide_styling_fill_properties`
are also accepted as keyword parameters.

Returns:
    plot

Notes:
    setting `dilate` to True will cause pixel distances (e.g., for `width` and `height`) to
    be rounded up, always.


Examples:

    .. bokeh-plot::
        :source-position: above

        from bokeh.plotting import figure, output_file, show

        plot = figure(width=300, height=300)
        plot.rect(x=[1, 2, 3], y=[1, 2, 3], width=10, height=20, color="#CAB2D6",
            width_units="screen", height_units="screen")

        show(plot)
"""
)

segment = _glyph_function(glyphs.Segment, ("x0", "y0", "x1", "y1"), (),
""" The segment glyph displays line segments with the given starting and ending coordinates.

Args:
    x0 (str or list[float]) : values or field names of starting `x` coordinates
    y0 (str or list[float]) : values or field names of starting `y` coordinates
    x1 (str or list[float]) : values or field names of ending `x` coordinates
    y1 (str or list[float]) : values or field names of ending `y` coordinates

In addition the the parameters specific to this glyph, :ref:`userguide_styling_line_properties`
are also accepted as keyword parameters.

Returns:
    plot

Examples:

    .. bokeh-plot::
        :source-position: above

        from bokeh.plotting import figure, output_file, show

        plot = figure(width=300, height=300)
        plot.segment(x0=[1, 2, 3], y0=[1, 2, 3], x1=[1, 2, 3],
                    y1=[1.2, 2.5, 3.7], color="#F4A582",
                    line_width=3)

        show(plot)

""")

square = _glyph_function(markers.Square, ("x", "y"), (),
""" The `square` glyph is a marker that renders squares at `x`, `y` with size `size`.

In addition the the parameters specific to this glyph,
:ref:`userguide_styling_line_properties` and :ref:`userguide_styling_fill_properties`
are also accepted as keyword parameters.

Args:
    x (str or list[float]) : values or field names of center `x` coordinates
    y (str or list[float]) : values or field names of center `y` coordinates
    size (str or list[float]) : values or field names of sizes in screen units

Returns:
    plot

Examples:

    .. bokeh-plot::
        :source-position: above

        from bokeh.plotting import figure, output_file, show

        plot = figure(width=300, height=300)
        plot.square(x=[1, 2, 3], y=[1, 2, 3], size=[10,20,30], color="#74ADD1")

        show(plot)
"""
)

square_cross = _glyph_function(markers.SquareCross, ("x", "y"), (),
""" The `square_cross` glyph is a marker that renders squares together with a crossbar (+) at `x`, `y` with size `size`.

Args:
    x (str or list[float]) : values or field names of center `x` coordinates
    y (str or list[float]) : values or field names of center `y` coordinates
    size (str or list[float]) : values or field names of sizes in screen units

In addition the the parameters specific to this glyph, :ref:`userguide_styling_line_properties` and
:ref:`userguide_styling_fill_properties` are also accepted as keyword parameters.

Returns:
    plot

Examples:

    .. bokeh-plot::
        :source-position: above

        from bokeh.plotting import figure, output_file, show

        plot = figure(width=300, height=300)
        plot.square_cross(x=[1, 2, 3], y=[1, 2, 3], size=[10,20,25],
                         color="#7FC97F",fill_color=None, line_width=2)

        show(plot)
"""
)

square_x = _glyph_function(markers.SquareX, ("x", "y"), (),
""" The `square_x` glyph is a marker that renders squares together with "X" glyphs at `x`, `y` with size `size`.

In addition the the parameters specific to this glyph, :ref:`userguide_styling_line_properties` and
:ref:`userguide_styling_fill_properties` are also accepted as keyword parameters.

Args:
    x (str or list[float]) : values or field names of center `x` coordinates
    y (str or list[float]) : values or field names of center `y` coordinates
    size (str or list[float]) : values or field names of sizes in screen units

Returns:
    plot

Examples:

    .. bokeh-plot::
        :source-position: above

        from bokeh.plotting import figure, output_file, show

        plot = figure(width=300, height=300)
        plot.square_x(x=[1, 2, 3], y=[1, 2, 3], size=[10,20,25],
                     color="#FDAE6B",fill_color=None, line_width=2)

        show(plot)
"""
)

text = _glyph_function(glyphs.Text, ("x", "y", "text"), (),
""" The text glyph displays text at the given coordinates rotated by the given angle.

Args:
    x (str or list[float]) : values or field names of text `x` coordinates
    y (str or list[float]) : values or field names of text `y` coordinates
    text (str or list[text]): values or field names of texts
    angle (str or list[float], optional) : values or field names of text angles, defaults to 0

In addition the the parameters specific to this glyph, :ref:`userguide_styling_text_properties`
are also accepted as keyword parameters.

.. note:: The location and angle of the text relative to the `x`, `y` coordinates is indicated by the alignment and baseline text properties.

Returns:
    plot

"""
)

triangle = _glyph_function(markers.Triangle, ("x", "y"), (),
""" The `triangle` glyph is a marker that renders triangles at `x`, `y` with size `size`.

In addition the the parameters specific to this glyph,
:ref:`userguide_styling_line_properties` and :ref:`userguide_styling_fill_properties`
are also accepted as keyword parameters.

Args:
    x (str or list[float]) : values or field names of center `x` coordinates
    y (str or list[float]) : values or field names of center `y` coordinates
    size (str or list[float]) : values or field names of sizes in screen units

Returns:
    plot

Examples:

    .. bokeh-plot::
        :source-position: above

        from bokeh.plotting import figure, output_file, show

        plot = figure(width=300, height=300)
        plot.triangle(x=[1, 2, 3], y=[1, 2, 3], size=[10,20,25],
                     color="#99D594", line_width=2)

        show(plot)
"""
)

wedge = _glyph_function(glyphs.Wedge, ("x", "y", "radius", "start_angle", "end_angle"), ("direction",),
""" The `wedge` glyph renders circular wedges centered at `x`, `y`.

Args:
    x (str or list[float]) : values or field names of center `x` coordinates
    y (str or list[float]) : values or field names of center `y` coordinates
    radius (str or list[float]) : values or field names of wedge radii
    start_angle (str or list[float]) : values or field names of starting angles
    end_angle (str or list[float]) : values or field names of ending angles
    direction ("clock" or "anticlock", optional): direction to turn between starting and ending angles, defaults to "anticlock"

In addition the the parameters specific to this glyph, :ref:`userguide_styling_line_properties` and
:ref:`userguide_styling_fill_properties` are also accepted as keyword parameters.

Returns:
    plot

Examples:

    .. bokeh-plot::
        :source-position: above

        from bokeh.plotting import figure, output_file, show

        plot = figure(width=300, height=300)
        plot.wedge(x=[1, 2, 3], y=[1, 2, 3], radius=15, start_angle=0.6,
                     end_angle=4.1, radius_units="screen", color="#2b8cbe")

        show(plot)
"""
)

x = _glyph_function(markers.X, ("x", "y"), (),
""" The `x` glyph is a marker that renders "x" glyphs at `x`, `y` with size `size`.

In addition the the parameters specific to this glyph,
:ref:`userguide_styling_line_properties`
are also accepted as keyword parameters.

Args:
    x (str or list[float]) : values or field names of center `x` coordinates
    y (str or list[float]) : values or field names of center `y` coordinates
    size (str or list[float]) : values or field names of sizes in screen units

Returns:
    plot

Examples:

    .. bokeh-plot::
        :source-position: above

        from bokeh.plotting import figure, output_file, show

        plot = figure(width=300, height=300)
        plot.x(x=[1, 2, 3], y=[1, 2, 3], size=[10, 20, 25], color="#fa9fb5")

        show(plot)
"""
)<|MERGE_RESOLUTION|>--- conflicted
+++ resolved
@@ -27,6 +27,7 @@
         source = kwargs.pop('source', None)
         x_range_name = kwargs.pop('x_range_name', None)
         y_range_name = kwargs.pop('y_range_name', None)
+        level = kwargs.pop('level', None)
 
         # create a new data source if necessary
         if source is None:
@@ -60,19 +61,9 @@
             glyph=glyph,
             nonselection_glyph=nonselection_glyph,
             name=name)
-<<<<<<< HEAD
         if x_range_name: glyph_renderer.x_range_name = x_range_name
         if y_range_name: glyph_renderer.y_range_name = y_range_name
-=======
-
-        # TODO (bev) hacky, fix up when glyphspecs are simplified/removed
-        if 'x_range_name' in kwargs:
-            glyph_renderer.x_range_name = kwargs['x_range_name']
-        if 'y_range_name' in kwargs:
-            glyph_renderer.y_range_name = kwargs['y_range_name']
-        if 'level' in kwargs:
-            glyph_renderer.level = kwargs['level']
->>>>>>> b285a089
+        if level: glyph_renderer.level = level
 
         if legend_name:
             legend = _get_legend(plot)
