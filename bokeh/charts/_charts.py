"""This is the Bokeh charts interface. It gives you a high level API to build
complex plot is a simple way.

This is the main Chart class which is able to build several plots using the low
level Bokeh API. It setups all the plot characteristics and let you plot
different chart types, taking OrderedDict as the main input. It also supports
the generation of several outputs (file, server, notebook).
"""
#-----------------------------------------------------------------------------
# Copyright (c) 2012 - 2014, Continuum Analytics, Inc. All rights reserved.
#
# Powered by the Bokeh Development Team.
#
# The full license is in the file LICENCE.txt, distributed with this software.
#-----------------------------------------------------------------------------

#-----------------------------------------------------------------------------
# Imports
#-----------------------------------------------------------------------------

import itertools
from collections import OrderedDict

import numpy as np

from ..glyphs import (Asterisk, Circle, CircleCross, CircleX, Cross, Diamond,
                      DiamondCross, InvertedTriangle, Line, Rect, Segment,
                      Square, SquareCross, SquareX, Triangle, Xmarker, Quad)
from ..objects import (CategoricalAxis, DatetimeAxis, Glyph, Grid, Legend,
                       LinearAxis, PanTool, Plot, PreviewSaveTool, ResetTool,
                       WheelZoomTool)

from ..document import Document
from ..session import Session
from ..embed import file_html
from ..resources import INLINE
from ..browserlib import view
from ..utils import publish_display_data

#-----------------------------------------------------------------------------
# Classes and functions
#-----------------------------------------------------------------------------


class Chart(object):
    """This is the main Chart class, the core of the `Bokeh.charts` interface.

    This class essentially set up a "universal" Plot object containing all the
    needed attributes and methods to draw any of the Charts that you can build
    subclassing the ChartObject class.
    """
    def __init__(self, title, xlabel, ylabel, legend, xscale, yscale, width, height,
                 tools, filename, server, notebook):
        """
        Args:
            title (str): the title of your plot.
            xlabel (str): the x-axis label of your plot.
            ylabel (str): the y-axis label of your plot.
            legend (str): the legend of your plot. The legend content is
                inferred from incoming input.It can be `top_left`,
                `top_right`, `bottom_left`, `bottom_right`.
                It is `top_right` is you set it as True.
            xscale (str): the x-axis type scale of your plot. It can be
                `linear`, `date` or `categorical`.
            yscale (str): the y-axis type scale of your plot. It can be
                `linear`, `date` or `categorical`.
            width (int): the width of your plot in pixels.
            height (int): the height of you plot in pixels.
            tools (bool): to enable or disable the tools in your plot.
            filename (str, bool): the name of the file where your plot.
                will be written. If you pass True to this argument, it will use
                "untitled" as a filename.
            server (str, bool): the name of your plot in the server.
                If you pass True to this argument, it will use "untitled"
                as the name in the server.
            notebook (bool):if you want to output (or not) your plot into the
                IPython notebook.

        Attributes:
            _source (obj): datasource object for your plot,
                initialized as a dummy None.
            _xdr (obj): x-associated datarange object for you plot,
                initialized as a dummy None.
            _ydr (obj): y-associated datarange object for you plot,
                initialized as a dummy None.
            plot (obj): main Plot object.
            categorical (bool): tag to prevent adding a wheelzoom to a
                categorical plot.
            glyphs (list): to keep track of the glyphs added to the plot.
        """
        self.title = title
        self.xlabel = xlabel
        self.ylabel = ylabel
        self.legend = legend
        self.xscale = xscale
        self.yscale = yscale
        self.plot_width = width
        self.plot_height = height
        self.tools = tools
        self.filename = filename
        self.server = server
        self.notebook = notebook
<<<<<<< HEAD
        self.source = None
        self.xdr = None
        self.ydr = None
        self.groups = []
        self.glyphs = []

    def get_data_histogram(self, bins, mu, sigma, **value):
        "Take the histogram data from the input and calculate the parameters accordingly."
        import scipy.special

        self.data = dict()

        # assuming value is a dict, ordered dict
        self.value = value

        # list to save all the attributes we are going to create
        self.attr = []

        # list to save all the groups available in the incomming input
        self.groups.extend(self.value.keys())

        for i, val in enumerate(self.value.keys()):
            setattr(self, val, self.value[val])
            self.data[val] = getattr(self, val)

            hist, edges = np.histogram(self.data[val], density=True, bins=bins)
            self._set_and_get("hist", val, hist)
            self._set_and_get("edges", val, edges)
            self._set_and_get("left", val, edges[:-1])
            self._set_and_get("right", val, edges[1:])
            self._set_and_get("bottom", val, np.zeros(len(hist)))

            self.mu_and_sigma = False

            if mu is not None and sigma is not None:
                self.mu_and_sigma = True
                self._set_and_get("x", val, np.linspace(-2, 2, len(self.data[val])))
                pdf = 1 / (sigma * np.sqrt(2 * np.pi)) * np.exp(-(self.data["x" + val] - mu) ** 2 / (2 * sigma ** 2))
                self._set_and_get("pdf", val, pdf)
                self.groups.append("pdf")
                cdf = (1 + scipy.special.erf((self.data["x" + val] - mu) / np.sqrt(2 * sigma ** 2))) / 2
                self._set_and_get("cdf", val, cdf)
                self.groups.append("cdf")

    def get_source_histogram(self):
        "Get the histogram data into the ColumnDataSource and calculate the proper ranges."
        self.source = ColumnDataSource(data=self.data)

        if not self.mu_and_sigma:
            x_names, y_names = self.attr[1::5], self.attr[::5]
        else:
            x_names, y_names = self.attr[1::8], self.attr[::8]

        endx = max(max(self.data[i]) for i in x_names)
        startx = min(min(self.data[i]) for i in x_names)
        self.xdr = Range1d(start=startx - 0.1 * (endx - startx),
                           end=endx + 0.1 * (endx - startx))

        endy = max(max(self.data[i]) for i in y_names)
        if endy < 1.0:
            endy = 1.0
        self.ydr = Range1d(start=0, end=1.1 * endy)

    def get_data_bar(self, cat, **value):
        "Take the bar data from the input and calculate the parameters accordingly."
        self.cat = cat
        self.width = [0.8] * len(self.cat)
        self.width_cat = [0.2] * len(self.cat)
        self.zero = np.zeros(len(self.cat))
        self.data = dict(cat=self.cat, width=self.width, width_cat=self.width_cat, zero=self.zero)

        # assuming value is a dict, ordered dict
        self.value = value

        # list to save all the attributes we are going to create
        self.attr = []

        # list to save all the groups available in the incomming input
        # Grouping
        step = np.linspace(0, 1.0, len(self.value.keys()) + 1, endpoint=False)

        self.groups.extend(self.value.keys())

        for i, val in enumerate(self.value.keys()):
            self._set_and_get("", val, self.value[val])
            self._set_and_get("mid", val, self.value[val] / 2)
            self._set_and_get("stacked", val, self.zero + self.value[val] / 2)
            # Grouped
            self._set_and_get("cat", val, [c + ":" + str(step[i + 1]) for c in self.cat])
            # Stacked
            self.zero += self.value[val]

    def get_source_bar(self, stacked):
        "Get the bar data into the ColumnDataSource and calculate the proper ranges."
        self.source = ColumnDataSource(self.data)
        self.xdr = FactorRange(factors=self.source.data["cat"])
        if stacked:
            self.ydr = Range1d(start=0, end=1.1 * max(self.zero))
        else:
            cat = [i for i in self.attr if not i.startswith(("mid", "stacked", "cat"))]
            end = 1.1 * max(max(self.data[i]) for i in cat)
            self.ydr = Range1d(start=0, end=end)

    def get_data_scatter(self, **pairs):
        "Take the scatter data from the input and calculate the parameters accordingly."
        self.data = dict()

        # assuming value is an ordered dict
        self.pairs = pairs

        # list to save all the attributes we are going to create
        self.attr = []

        # list to save all the groups available in the incomming input
        self.groups.extend(self.pairs.keys())

        # Grouping
        for i, val in enumerate(self.pairs.keys()):
            xy = self.pairs[val]
            self._set_and_get("x_", val, xy[:, 0])
            self._set_and_get("y_", val, xy[:, 1])

    def get_source_scatter(self):
        "Get the scatter data into the ColumnDataSource and calculate the proper ranges."
        self.source = ColumnDataSource(self.data)

        x_names, y_names = self.attr[::2], self.attr[1::2]

        endx = max(max(self.data[i]) for i in x_names)
        startx = min(min(self.data[i]) for i in x_names)
        self.xdr = Range1d(start=startx - 0.1 * (endx - startx), end=endx + 0.1 * (endx - startx))

        endy = max(max(self.data[i]) for i in y_names)
        starty = min(min(self.data[i]) for i in y_names)
        self.ydr = Range1d(start=starty - 0.1 * (endy - starty), end=endy + 0.1 * (endy - starty))

    def get_data_boxplot(self, cat, marker, outliers, **value):
        "Take the boxplot data from the input and calculate the parameters accordingly."
        self.cat = cat
        self.marker = marker
        self.outliers = outliers
        self.width = [0.8] * len(self.cat)
        self.data = dict(cat=self.cat, width=self.width)

        # assuming value is a dict for now
        self.value = value

        # list to save all the attributes we are going to create
        self.attr = []

        self.groups.extend(self.value.keys())

        self.nones = [None] * len(self.cat)

        for i, level in enumerate(self.value.keys()):

            # Initialize all the list to be used to store data
            (q0_list, q2_list, u_cp_list, u_he_list,
            l_cp_list, l_he_list, iqr_cp_list, iqr_list,
            lower_list, upper_list) = (list(self.nones) for i in range(10))

            # Compute quantiles, center points, heights, IQR, etc.
            # quantiles
            q = np.percentile(self.value[level], [25, 50, 75])
            q0_list[i] = q[0]
            q2_list[i] = q[2]

            # rect center points and heights
            u_cp_list[i] = (q[2] + q[1]) / 2
            u_he_list[i] = q[2] - q[1]
            l_cp_list[i] = (q[1] + q[0]) / 2
            l_he_list[i] = q[1] - q[0]

            # IQR related stuff...
            iqr_cp_list[i] = (q[2] + q[0]) / 2
            iqr = q[2] - q[0]
            iqr_list[i] = iqr

            lower = q[1] - 1.5 * iqr
            lower_list[i] = lower

            upper = q[1] + 1.5 * iqr
            upper_list[i] = upper

            # Store indices of outliers as list
            outliers = np.where((self.value[level] > upper) | (self.value[level] < lower))[0]
            out = self.value[level][outliers]
            out_x, out_y = ([], [])
            for o in out:
                out_x.append(level)
                out_y.append(o)

            # Store
            self._set_and_get("q0", level, q0_list)
            self._set_and_get("lower_list", level, lower_list)
            self._set_and_get("q2", level, q2_list)
            self._set_and_get("upper_list", level, upper_list)
            self._set_and_get("iqr_cp_list", level, iqr_cp_list)
            self._set_and_get("iqr_list", level, iqr_list)
            self._set_and_get("u_cp_list", level, u_cp_list)
            self._set_and_get("u_he_list", level, u_he_list)
            self._set_and_get("l_cp_list", level, l_cp_list)
            self._set_and_get("l_he_list", level, l_he_list)
            self._set_and_get("out_x", level, out_x)
            self._set_and_get("out_y", level, out_y)

    def get_source_boxplot(self):
        "Get the boxplot data into the ColumnDataSource and calculate the proper ranges."
        self.source = ColumnDataSource(self.data)
        self.xdr = FactorRange(factors=self.source.data["cat"])
        lowers, uppers = self.attr[1::12], self.attr[3::12]

        def drop_none(l):
            return [i for i in l if i is not None]

        start_y = min(min(drop_none(self.data[i])) for i in lowers)
        end_y = max(max(drop_none(self.data[i])) for i in uppers)

        ## Expand min/max to encompass outliers
        if self.outliers:
            outs = self.attr[11::12]
            start_out_y = min(min(self.data[x]) for x in outs if len(self.data[x]) > 0)
            end_out_y = max(max(self.data[x]) for x in outs if len(self.data[x]) > 0)
            start_y = min(start_y, start_out_y)
            end_y = max(end_y, end_out_y)
        self.ydr = Range1d(start=start_y - 0.1 * (end_y-start_y), end=end_y + 0.1 * (end_y-start_y))

    def start_plot(self):
=======
        self._source = None
        self._xdr = None
        self._ydr = None
>>>>>>> e3fc38ea
        self.plot = Plot(title=self.title,
                         data_sources=[self._source],
                         x_range=self._xdr,
                         y_range=self._ydr,
                         plot_width=self.plot_width,
                         plot_height=self.plot_height)
        self.categorical = False
        self.glyphs = []

    def start_plot(self):
        "This method add the axis, grids and tools to self.plot"
        # Add axis
        xaxis = self.make_axis("bottom", self.xscale, self.xlabel)
        yaxis = self.make_axis("left", self.yscale, self.ylabel)

        # Add grids
        self.make_grid(xaxis, 0)
        self.make_grid(yaxis, 1)

        # Add tools
        if self.tools:
            if not self.categorical:
                self.plot.tools = []
                pantool = PanTool(dimensions=['width', 'height'])
                self.plot.tools.append(pantool)
                wheelzoom = WheelZoomTool(dimensions=['width', 'height'])
                self.plot.tools.append(wheelzoom)
                reset = ResetTool(plot=self.plot)
                self.plot.tools.append(reset)
            previewsave = PreviewSaveTool(plot=self.plot)
            self.plot.tools.append(previewsave)

    def add_data_plot(self, source, x_range, y_range):
        """This method add source and range data to the initialized empty
        attributes.

        Args:
            source (obj): datasource object for your `self.plot`.
            xdr (obj): x-associated datarange object for your `self.plot`.
            ydr (obj): y-associated datarange object for your `self.plot`.
        """
        # Overwrite the source and ranges in the plot
        self.plot.data_sources = [source]
        self.plot.x_range = x_range
        self.plot.y_range = y_range

    def end_plot(self, groups):
        """This method add the legend to your plot, and the plot to
        a new Document (and Session in the case of server option use).

        Args:
            groups(list): keeping track of the incoming groups of data.
                Useful to automatically setup the legend.
        """
        # Add legend
        if self.legend:
            listed_glyphs = [[glyph] for glyph in self.glyphs]
<<<<<<< HEAD
            self.legends = OrderedDict(zip(self.groups, listed_glyphs))
=======
            self.legends = dict(zip(groups, listed_glyphs))
>>>>>>> e3fc38ea
            if self.legend is True:
                orientation = "top_right"
            else:
                orientation = self.legend
            legend = Legend(plot=self.plot, orientation=orientation, legends=self.legends)
            self.plot.renderers.append(legend)

        # Add to document and session if server output is asked
        self.doc = Document()
        self.doc.add(self.plot)
        if self.server:
            if self.server is True:
                self.servername = "untitled"
            else:
                self.servername = self.server
            self.session = Session()
            self.session.use_doc(self.servername)
            self.session.load_document(self.doc)
            self.session.store_document(self.doc)

    def make_axis(self, location, scale, label):
        """Create linear, date or categorical axis depending on the location,
        scale and with the proper labels.

        Args:
            location(str): the space localization of the axis. It can be
                `left`, `right`, `below` or `above`.
            scale (str): the scale on the axis. It can be `linear`, `date`
                or `categorical`.
            label (str): the label on the axis.
        """
        if scale == "linear":
            axis = LinearAxis(plot=self.plot,
                              location=location,
                              axis_label=label)
        elif scale == "date":
            axis = DatetimeAxis(plot=self.plot,
                                location=location,
                                axis_label=label)
        elif scale == "categorical":
            axis = CategoricalAxis(plot=self.plot,
                                   location=location,
                                   major_label_orientation=np.pi / 4,
                                   axis_label=label)
            self.categorical = True

        return axis

    def make_grid(self, axis, dimension):
        """Create the grid just passing the axis and dimension.

        Args:
            axis (obj): the axis object
            dimension(int): the dimension of the axis, ie. xaxis=0, yaxis=1.
        """
        grid = Grid(plot=self.plot,
                    dimension=dimension,
                    axis=axis)

        return grid

    def make_segment(self, x0, y0, x1, y1, color, width):
        """ Creates a segment glyph with specified color and width,
        and appends it to the plot.renderers list.

        Same args as the Segment glyphs:
            from bokeh._glyph_functions import segment
            help(segment)
        """
        segment = Segment(x0=x0, y0=y0, x1=x1, y1=y1, line_color=color, line_width=width)

        self._append_glyph(segment)

    def make_line(self, x, y, color):
        """Creates a line glyph with specified color,
        and appends it to the plot.renderers list.

        Same args as the Segment glyphs:
            from bokeh._glyph_functions import line
            help(line)
        """
        line = Line(x=x, y=y, line_color=color)

        self._append_glyph(line)

<<<<<<< HEAD
    def make_quad(self, top, bottom, left, right, color, line_color):
        "Create a quad glyph and append it to the renderers list."
=======
    def make_quad(self, top, bottom, left, right, color):
        """Creates a quad glyph with specified color,
        and appends it to the plot.renderers list.

        Same args as the Segment glyphs:
            from bokeh._glyph_functions import quad
            help(quad)
        """
>>>>>>> e3fc38ea
        quad = Quad(top=top, bottom=bottom, left=left, right=right,
                    fill_color=color, fill_alpha=0.7, line_color=line_color, line_alpha=1.0)

        self._append_glyph(quad)

<<<<<<< HEAD
    def make_rect(self, x, y, width, height, color, line_color, line_width):
        "Create a rect glyph and append it to the renderers list."
=======
    def make_rect(self, x, y, width, height, color):
        """Creates a rect glyph with specified color,
        and appends it to the renderers list.
        Same args as the Segment glyphs:
            from bokeh._glyph_functions import rect
            help(rect)
        """
>>>>>>> e3fc38ea
        rect = Rect(x=x, y=y, width=width, height=height, fill_color=color,
                    fill_alpha=0.7, line_color=line_color, line_alpha=1.0, line_width=line_width)

        self._append_glyph(rect)

    def make_scatter(self, x, y, markertype, color):
        """ Creates a marker glyph (for a single point) with specified
        markertype and color, and appends it to the renderers list.

        Args:
            x (int): x-pos of point
            y (int): y-pos of point
            markertype (int/string): Marker type to use (e.g., 2, 'circle', etc.)
            color (string/?): color of point
        """

        _marker_types = OrderedDict([
            ("circle", Circle),
            ("square", Square),
            ("triangle", Triangle),
            ("diamond", Diamond),
            ("inverted_triangle", InvertedTriangle),
            ("asterisk", Asterisk),
            ("cross", Cross),
            ("x", Xmarker),
            ("circle_cross", CircleCross),
            ("circle_x", CircleX),
            ("square_x", SquareX),
            ("square_cross", SquareCross),
            ("diamond_cross", DiamondCross),
            ])

        g = itertools.cycle(_marker_types.keys())
        if isinstance(markertype, int):
            for i in range(markertype):
                shape = next(g)
        else:
            shape = markertype
        scatter = _marker_types[shape](x=x, y=y, size=10,
                                       fill_color=color,
                                       fill_alpha=0.2,
                                       line_color=color,
                                       line_alpha=1.0)

        self._append_glyph(scatter)

<<<<<<< HEAD
    def histogram(self):
        "Use the `quad` renderer to display the histogram bars."
        if not self.mu_and_sigma:
            self.quintet = list(self._chunker(self.attr, 5))
            colors = self._set_colors(self.quintet)

            for i, quintet in enumerate(self.quintet):
                self.make_quad(quintet[0], quintet[4], quintet[2], quintet[3], colors[i], "white")
        else:
            self.octet = list(self._chunker(self.attr, 8))
            colors = self._set_colors(self.octet)

            for i, octet in enumerate(self.octet):
                self.make_quad(octet[0], octet[4], octet[2], octet[3], colors[i], "white")
                self.make_line(octet[5], octet[6], "black")
                self.make_line(octet[5], octet[7], "blue")

    def bar(self, stacked):
        "Use the `rect` renderer to display the bars."
        self.quartet = list(self._chunker(self.attr, 4))
        colors = self._set_colors(self.quartet)

        # quartet elements are: [data, mid, stacked, cat]
        for i, quartet in enumerate(self.quartet):
            if stacked:
                self.make_rect("cat", quartet[2], "width", quartet[0], colors[i], "white", None)
            else:  # Grouped
                self.make_rect(quartet[3], quartet[1], "width_cat", quartet[0], colors[i], "white", None)

    def scatter(self):
        "Use different marker renderers to display the incomming groups."
        self.duplet = list(self._chunker(self.attr, 2))
        colors = self._set_colors(self.duplet)

        for i, duplet in enumerate(self.duplet, start=1):
            self.make_scatter(duplet[0], duplet[1], i, colors[i - 1])

    def boxplot(self):
        " Use the `rect`, `scatter`, and `segment` renderers to display the boxplot. "

        self.quartet = list(self._chunker(self.attr, 12))
        colors = self._set_colors(self.quartet)

        for i, quartet in enumerate(self.quartet):
            self.make_segment("cat", quartet[1], "cat", quartet[0], "black", 2)
            self.make_segment("cat", quartet[2], "cat", quartet[3], "black", 2)
            self.make_rect("cat", quartet[4], "width", quartet[5], None, "black", 2)
            self.make_rect("cat", quartet[6], "width", quartet[7], colors[i], "black", None)
            self.make_rect("cat", quartet[8], "width", quartet[9], colors[i], "black", None)
            if self.outliers:
                self.make_scatter(quartet[10], quartet[11], self.marker, colors[i])

        # We need to manually select the proper glyphsto be rendered as legends
        if self.outliers:
            indexes = [3, 9, 15]  # 1st rect, 2nd rect, 3rd rect
        else:
            indexes = [3, 8, 13]  # 1st rect, 2nd rect, 3rd rect
        self.glyphs = [self.glyphs[i] for i in indexes]

=======
>>>>>>> e3fc38ea
    def show(self):
        "Main show function, it shows the plot in file, server and notebook outputs."
        if self.filename:
            if self.filename is True:
                filename = "untitled"
            else:
                filename = self.filename
            with open(filename, "w") as f:
                f.write(file_html(self.doc, INLINE, self.title))
            print("Wrote %s" % filename)
            view(filename)
        elif self.filename is False and self.server is False and self.notebook is False:
            print("You have a provide a filename (filename='foo' or"
                  " .filename('foo')) to save your plot.")

        if self.server:
            self.session.use_doc(self.servername)
            self.session.load_document(self.doc)
            self.session.show(self.plot)

        if self.notebook:
            from bokeh.embed import notebook_div
            publish_display_data({'text/html': notebook_div(self.plot)})

    ## Some helper methods
    def _append_glyph(self, glyph):
        """ Appends the pass glyphs to the plot.renderer."""
        glyph = Glyph(data_source=self.plot.data_sources[0],
                      xdata_range=self.plot.x_range,
                      ydata_range=self.plot.y_range,
                      glyph=glyph)

        self.plot.renderers.append(glyph)

        self.glyphs.append(glyph)<|MERGE_RESOLUTION|>--- conflicted
+++ resolved
@@ -100,240 +100,9 @@
         self.filename = filename
         self.server = server
         self.notebook = notebook
-<<<<<<< HEAD
-        self.source = None
-        self.xdr = None
-        self.ydr = None
-        self.groups = []
-        self.glyphs = []
-
-    def get_data_histogram(self, bins, mu, sigma, **value):
-        "Take the histogram data from the input and calculate the parameters accordingly."
-        import scipy.special
-
-        self.data = dict()
-
-        # assuming value is a dict, ordered dict
-        self.value = value
-
-        # list to save all the attributes we are going to create
-        self.attr = []
-
-        # list to save all the groups available in the incomming input
-        self.groups.extend(self.value.keys())
-
-        for i, val in enumerate(self.value.keys()):
-            setattr(self, val, self.value[val])
-            self.data[val] = getattr(self, val)
-
-            hist, edges = np.histogram(self.data[val], density=True, bins=bins)
-            self._set_and_get("hist", val, hist)
-            self._set_and_get("edges", val, edges)
-            self._set_and_get("left", val, edges[:-1])
-            self._set_and_get("right", val, edges[1:])
-            self._set_and_get("bottom", val, np.zeros(len(hist)))
-
-            self.mu_and_sigma = False
-
-            if mu is not None and sigma is not None:
-                self.mu_and_sigma = True
-                self._set_and_get("x", val, np.linspace(-2, 2, len(self.data[val])))
-                pdf = 1 / (sigma * np.sqrt(2 * np.pi)) * np.exp(-(self.data["x" + val] - mu) ** 2 / (2 * sigma ** 2))
-                self._set_and_get("pdf", val, pdf)
-                self.groups.append("pdf")
-                cdf = (1 + scipy.special.erf((self.data["x" + val] - mu) / np.sqrt(2 * sigma ** 2))) / 2
-                self._set_and_get("cdf", val, cdf)
-                self.groups.append("cdf")
-
-    def get_source_histogram(self):
-        "Get the histogram data into the ColumnDataSource and calculate the proper ranges."
-        self.source = ColumnDataSource(data=self.data)
-
-        if not self.mu_and_sigma:
-            x_names, y_names = self.attr[1::5], self.attr[::5]
-        else:
-            x_names, y_names = self.attr[1::8], self.attr[::8]
-
-        endx = max(max(self.data[i]) for i in x_names)
-        startx = min(min(self.data[i]) for i in x_names)
-        self.xdr = Range1d(start=startx - 0.1 * (endx - startx),
-                           end=endx + 0.1 * (endx - startx))
-
-        endy = max(max(self.data[i]) for i in y_names)
-        if endy < 1.0:
-            endy = 1.0
-        self.ydr = Range1d(start=0, end=1.1 * endy)
-
-    def get_data_bar(self, cat, **value):
-        "Take the bar data from the input and calculate the parameters accordingly."
-        self.cat = cat
-        self.width = [0.8] * len(self.cat)
-        self.width_cat = [0.2] * len(self.cat)
-        self.zero = np.zeros(len(self.cat))
-        self.data = dict(cat=self.cat, width=self.width, width_cat=self.width_cat, zero=self.zero)
-
-        # assuming value is a dict, ordered dict
-        self.value = value
-
-        # list to save all the attributes we are going to create
-        self.attr = []
-
-        # list to save all the groups available in the incomming input
-        # Grouping
-        step = np.linspace(0, 1.0, len(self.value.keys()) + 1, endpoint=False)
-
-        self.groups.extend(self.value.keys())
-
-        for i, val in enumerate(self.value.keys()):
-            self._set_and_get("", val, self.value[val])
-            self._set_and_get("mid", val, self.value[val] / 2)
-            self._set_and_get("stacked", val, self.zero + self.value[val] / 2)
-            # Grouped
-            self._set_and_get("cat", val, [c + ":" + str(step[i + 1]) for c in self.cat])
-            # Stacked
-            self.zero += self.value[val]
-
-    def get_source_bar(self, stacked):
-        "Get the bar data into the ColumnDataSource and calculate the proper ranges."
-        self.source = ColumnDataSource(self.data)
-        self.xdr = FactorRange(factors=self.source.data["cat"])
-        if stacked:
-            self.ydr = Range1d(start=0, end=1.1 * max(self.zero))
-        else:
-            cat = [i for i in self.attr if not i.startswith(("mid", "stacked", "cat"))]
-            end = 1.1 * max(max(self.data[i]) for i in cat)
-            self.ydr = Range1d(start=0, end=end)
-
-    def get_data_scatter(self, **pairs):
-        "Take the scatter data from the input and calculate the parameters accordingly."
-        self.data = dict()
-
-        # assuming value is an ordered dict
-        self.pairs = pairs
-
-        # list to save all the attributes we are going to create
-        self.attr = []
-
-        # list to save all the groups available in the incomming input
-        self.groups.extend(self.pairs.keys())
-
-        # Grouping
-        for i, val in enumerate(self.pairs.keys()):
-            xy = self.pairs[val]
-            self._set_and_get("x_", val, xy[:, 0])
-            self._set_and_get("y_", val, xy[:, 1])
-
-    def get_source_scatter(self):
-        "Get the scatter data into the ColumnDataSource and calculate the proper ranges."
-        self.source = ColumnDataSource(self.data)
-
-        x_names, y_names = self.attr[::2], self.attr[1::2]
-
-        endx = max(max(self.data[i]) for i in x_names)
-        startx = min(min(self.data[i]) for i in x_names)
-        self.xdr = Range1d(start=startx - 0.1 * (endx - startx), end=endx + 0.1 * (endx - startx))
-
-        endy = max(max(self.data[i]) for i in y_names)
-        starty = min(min(self.data[i]) for i in y_names)
-        self.ydr = Range1d(start=starty - 0.1 * (endy - starty), end=endy + 0.1 * (endy - starty))
-
-    def get_data_boxplot(self, cat, marker, outliers, **value):
-        "Take the boxplot data from the input and calculate the parameters accordingly."
-        self.cat = cat
-        self.marker = marker
-        self.outliers = outliers
-        self.width = [0.8] * len(self.cat)
-        self.data = dict(cat=self.cat, width=self.width)
-
-        # assuming value is a dict for now
-        self.value = value
-
-        # list to save all the attributes we are going to create
-        self.attr = []
-
-        self.groups.extend(self.value.keys())
-
-        self.nones = [None] * len(self.cat)
-
-        for i, level in enumerate(self.value.keys()):
-
-            # Initialize all the list to be used to store data
-            (q0_list, q2_list, u_cp_list, u_he_list,
-            l_cp_list, l_he_list, iqr_cp_list, iqr_list,
-            lower_list, upper_list) = (list(self.nones) for i in range(10))
-
-            # Compute quantiles, center points, heights, IQR, etc.
-            # quantiles
-            q = np.percentile(self.value[level], [25, 50, 75])
-            q0_list[i] = q[0]
-            q2_list[i] = q[2]
-
-            # rect center points and heights
-            u_cp_list[i] = (q[2] + q[1]) / 2
-            u_he_list[i] = q[2] - q[1]
-            l_cp_list[i] = (q[1] + q[0]) / 2
-            l_he_list[i] = q[1] - q[0]
-
-            # IQR related stuff...
-            iqr_cp_list[i] = (q[2] + q[0]) / 2
-            iqr = q[2] - q[0]
-            iqr_list[i] = iqr
-
-            lower = q[1] - 1.5 * iqr
-            lower_list[i] = lower
-
-            upper = q[1] + 1.5 * iqr
-            upper_list[i] = upper
-
-            # Store indices of outliers as list
-            outliers = np.where((self.value[level] > upper) | (self.value[level] < lower))[0]
-            out = self.value[level][outliers]
-            out_x, out_y = ([], [])
-            for o in out:
-                out_x.append(level)
-                out_y.append(o)
-
-            # Store
-            self._set_and_get("q0", level, q0_list)
-            self._set_and_get("lower_list", level, lower_list)
-            self._set_and_get("q2", level, q2_list)
-            self._set_and_get("upper_list", level, upper_list)
-            self._set_and_get("iqr_cp_list", level, iqr_cp_list)
-            self._set_and_get("iqr_list", level, iqr_list)
-            self._set_and_get("u_cp_list", level, u_cp_list)
-            self._set_and_get("u_he_list", level, u_he_list)
-            self._set_and_get("l_cp_list", level, l_cp_list)
-            self._set_and_get("l_he_list", level, l_he_list)
-            self._set_and_get("out_x", level, out_x)
-            self._set_and_get("out_y", level, out_y)
-
-    def get_source_boxplot(self):
-        "Get the boxplot data into the ColumnDataSource and calculate the proper ranges."
-        self.source = ColumnDataSource(self.data)
-        self.xdr = FactorRange(factors=self.source.data["cat"])
-        lowers, uppers = self.attr[1::12], self.attr[3::12]
-
-        def drop_none(l):
-            return [i for i in l if i is not None]
-
-        start_y = min(min(drop_none(self.data[i])) for i in lowers)
-        end_y = max(max(drop_none(self.data[i])) for i in uppers)
-
-        ## Expand min/max to encompass outliers
-        if self.outliers:
-            outs = self.attr[11::12]
-            start_out_y = min(min(self.data[x]) for x in outs if len(self.data[x]) > 0)
-            end_out_y = max(max(self.data[x]) for x in outs if len(self.data[x]) > 0)
-            start_y = min(start_y, start_out_y)
-            end_y = max(end_y, end_out_y)
-        self.ydr = Range1d(start=start_y - 0.1 * (end_y-start_y), end=end_y + 0.1 * (end_y-start_y))
-
-    def start_plot(self):
-=======
         self._source = None
         self._xdr = None
         self._ydr = None
->>>>>>> e3fc38ea
         self.plot = Plot(title=self.title,
                          data_sources=[self._source],
                          x_range=self._xdr,
@@ -391,11 +160,7 @@
         # Add legend
         if self.legend:
             listed_glyphs = [[glyph] for glyph in self.glyphs]
-<<<<<<< HEAD
-            self.legends = OrderedDict(zip(self.groups, listed_glyphs))
-=======
-            self.legends = dict(zip(groups, listed_glyphs))
->>>>>>> e3fc38ea
+            self.legends = OrderedDict(zip(groups, listed_glyphs))
             if self.legend is True:
                 orientation = "top_right"
             else:
@@ -481,11 +246,7 @@
 
         self._append_glyph(line)
 
-<<<<<<< HEAD
     def make_quad(self, top, bottom, left, right, color, line_color):
-        "Create a quad glyph and append it to the renderers list."
-=======
-    def make_quad(self, top, bottom, left, right, color):
         """Creates a quad glyph with specified color,
         and appends it to the plot.renderers list.
 
@@ -493,24 +254,18 @@
             from bokeh._glyph_functions import quad
             help(quad)
         """
->>>>>>> e3fc38ea
         quad = Quad(top=top, bottom=bottom, left=left, right=right,
                     fill_color=color, fill_alpha=0.7, line_color=line_color, line_alpha=1.0)
 
         self._append_glyph(quad)
 
-<<<<<<< HEAD
     def make_rect(self, x, y, width, height, color, line_color, line_width):
-        "Create a rect glyph and append it to the renderers list."
-=======
-    def make_rect(self, x, y, width, height, color):
         """Creates a rect glyph with specified color,
         and appends it to the renderers list.
         Same args as the Segment glyphs:
             from bokeh._glyph_functions import rect
             help(rect)
         """
->>>>>>> e3fc38ea
         rect = Rect(x=x, y=y, width=width, height=height, fill_color=color,
                     fill_alpha=0.7, line_color=line_color, line_alpha=1.0, line_width=line_width)
 
@@ -557,68 +312,6 @@
 
         self._append_glyph(scatter)
 
-<<<<<<< HEAD
-    def histogram(self):
-        "Use the `quad` renderer to display the histogram bars."
-        if not self.mu_and_sigma:
-            self.quintet = list(self._chunker(self.attr, 5))
-            colors = self._set_colors(self.quintet)
-
-            for i, quintet in enumerate(self.quintet):
-                self.make_quad(quintet[0], quintet[4], quintet[2], quintet[3], colors[i], "white")
-        else:
-            self.octet = list(self._chunker(self.attr, 8))
-            colors = self._set_colors(self.octet)
-
-            for i, octet in enumerate(self.octet):
-                self.make_quad(octet[0], octet[4], octet[2], octet[3], colors[i], "white")
-                self.make_line(octet[5], octet[6], "black")
-                self.make_line(octet[5], octet[7], "blue")
-
-    def bar(self, stacked):
-        "Use the `rect` renderer to display the bars."
-        self.quartet = list(self._chunker(self.attr, 4))
-        colors = self._set_colors(self.quartet)
-
-        # quartet elements are: [data, mid, stacked, cat]
-        for i, quartet in enumerate(self.quartet):
-            if stacked:
-                self.make_rect("cat", quartet[2], "width", quartet[0], colors[i], "white", None)
-            else:  # Grouped
-                self.make_rect(quartet[3], quartet[1], "width_cat", quartet[0], colors[i], "white", None)
-
-    def scatter(self):
-        "Use different marker renderers to display the incomming groups."
-        self.duplet = list(self._chunker(self.attr, 2))
-        colors = self._set_colors(self.duplet)
-
-        for i, duplet in enumerate(self.duplet, start=1):
-            self.make_scatter(duplet[0], duplet[1], i, colors[i - 1])
-
-    def boxplot(self):
-        " Use the `rect`, `scatter`, and `segment` renderers to display the boxplot. "
-
-        self.quartet = list(self._chunker(self.attr, 12))
-        colors = self._set_colors(self.quartet)
-
-        for i, quartet in enumerate(self.quartet):
-            self.make_segment("cat", quartet[1], "cat", quartet[0], "black", 2)
-            self.make_segment("cat", quartet[2], "cat", quartet[3], "black", 2)
-            self.make_rect("cat", quartet[4], "width", quartet[5], None, "black", 2)
-            self.make_rect("cat", quartet[6], "width", quartet[7], colors[i], "black", None)
-            self.make_rect("cat", quartet[8], "width", quartet[9], colors[i], "black", None)
-            if self.outliers:
-                self.make_scatter(quartet[10], quartet[11], self.marker, colors[i])
-
-        # We need to manually select the proper glyphsto be rendered as legends
-        if self.outliers:
-            indexes = [3, 9, 15]  # 1st rect, 2nd rect, 3rd rect
-        else:
-            indexes = [3, 8, 13]  # 1st rect, 2nd rect, 3rd rect
-        self.glyphs = [self.glyphs[i] for i in indexes]
-
-=======
->>>>>>> e3fc38ea
     def show(self):
         "Main show function, it shows the plot in file, server and notebook outputs."
         if self.filename:
