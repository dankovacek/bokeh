'''

To run a Bokeh application on a Bokeh server from a single Python script,
pass the script name to ``bokeh serve`` on the command line:

.. code-block:: sh

    bokeh serve app_script.py

By default, the Bokeh application will be served by the Bokeh server on a
default port ({DEFAULT_PORT}) at localhost, under the path ``/app_script``,
i.e.,

.. code-block:: none

    http://localhost:{DEFAULT_PORT}/app_script

Applications can also be created from directories. The directory should
contain a ``main.py`` (and any other helper modules that are required) as
well as any additional assets (e.g., theme files). Pass the directory name
to ``bokeh serve`` to run the application:

.. code-block:: sh

    bokeh serve app_dir

It is possible to run multiple applications at once:

.. code-block:: sh

    bokeh serve app_script.py app_dir

If you would like to automatically open a browser to display the HTML
page(s), you can pass the ``--show`` option on the command line:

.. code-block:: sh

    bokeh serve app_script.py app_dir --show

This will open two pages, for ``/app_script`` and ``/app_dir``,
respectively.

Network Configuration
~~~~~~~~~~~~~~~~~~~~~

To control the port that the Bokeh server listens on, use the ``--port``
argument:

.. code-block:: sh

    bokeh serve app_script.py --port=8080

Similarly, a specific network address can be specified with the
``--address`` argument. For example:

.. code-block:: sh

    bokeh serve app_script.py --address=0.0.0.0

will have the Bokeh server listen all available network addresses.

*** PREFIX OPTION BELOW NOT YET IMPLEMENTED ***

The Bokeh server can also add an optional prefix to all URL paths.
This can often be useful in conjunction with "reverse proxy" setups.

.. code-block:: sh

    bokeh serve app_script.py --prefix=foobar

Then the application will be served under the following URL:

.. code-block:: none

    http://localhost:{DEFAULT_PORT}/foobar/app_script

Development Options
~~~~~~~~~~~~~~~~~~~

The logging level can be controlled by the ``--log-level`` argument:

.. code-block:: sh

    bokeh serve app_script.py -log-level=debug

The available log levels are: {LOGLEVELS}

*** DEVELOP MODE BELOW NOT YET IMPLEMENTED ***

Additionally, the Bokeh server supports a "develop" mode, which will watch
application sources and automatically reload the application when any of them
change. To use this mode, add the ``--develop`` argument on the command line:

.. code-block:: sh

    bokeh serve app_script.py --develop

.. note::
    The ``--develop`` mode option should not be used in "production" usage.

'''
from __future__ import absolute_import

import logging
log = logging.getLogger(__name__)

from bokeh.application import Application
from bokeh.resources import DEFAULT_SERVER_PORT
from bokeh.server.server import Server
from bokeh.util.string import nice_join

from ..subcommand import Subcommand
from ..util import build_single_handler_applications

LOGLEVELS = ('debug', 'info', 'warning', 'error', 'critical')

__doc__ = __doc__.format(
    DEFAULT_PORT=DEFAULT_SERVER_PORT,
    LOGLEVELS=nice_join(LOGLEVELS)
)

class Serve(Subcommand):
    ''' Subcommand to launch the Bokeh server.

    '''

    name = "serve"

    help = "Run a Bokeh server hosting one or more applications"

    args = (

        ('files', dict(
            metavar='DIRECTORY-OR-SCRIPT',
            nargs='*',
            help="The app directories or scripts to serve (serve empty document if not specified)",
            default=None,
        )),

        ('--develop', dict(
            action='store_true',
            help="Enable develop-time features that should not be used in production",
        )),

        ('--show', dict(
            action='store_true',
            help="Open server app(s) in a browser",
        )),

        ('--port', dict(
            metavar='PORT',
            type=int,
            help="Port to listen on",
            default=None
        )),

        ('--address', dict(
            metavar='ADDRESS',
            type=str,
            help="Address to listen on",
            default=None,
        )),

        ('--host', dict(
            metavar='HOST[:PORT]',
            nargs='*',
            type=str,
            help="Public hostnames to allow in requests",
        )),

        ('--keep-alive', dict(
            metavar='MILLISECONDS',
            type=int,
            help="How often to send a keep-alive ping to clients, 0 to disable.",
            default=None,
        )),

        ('--log-level', dict(
            metavar='LOG-LEVEL',
            action  = 'store',
            default = 'debug',
            choices = LOGLEVELS,
            help    = "One of: %s" % nice_join(LOGLEVELS),
        )),

    )

    def invoke(self, args):
        applications = build_single_handler_applications(args.files)

        log_level = getattr(logging, args.log_level.upper())
        logging.basicConfig(level=log_level)

        if len(applications) == 0:
            # create an empty application by default, typically used with output_server
            applications['/'] = Application()

        if args.keep_alive is not None:
            if args.keep_alive == 0:
                log.info("Keep-alive ping disabled")
            else:
                log.info("Keep-alive ping configured every %d milliseconds", args.keep_alive)
            # rename to be compatible with Server
            args.keep_alive_milliseconds = args.keep_alive

        server_kwargs = { key: getattr(args, key) for key in ['port',
                                                              'address',
<<<<<<< HEAD
                                                              'host',
                                                              'keep_alive']
=======
                                                              'keep_alive_milliseconds']
>>>>>>> 5f098e3a
                          if getattr(args, key, None) is not None }

        server = Server(applications, **server_kwargs)

        if args.show:
            # we have to defer opening in browser until we start up the server
            def show_callback():
                for route in applications.keys():
                    server.show(route)
            server.io_loop.add_callback(show_callback)

        if args.develop:
            log.info("Using develop mode (do not enable --develop in production)")

        address_string = ''
        if server.address is not None and server.address != '':
            address_string = ' address ' + server.address

        log.info("Starting Bokeh server on port %d%s with applications at paths %r",
                 server.port,
                 address_string,
                 sorted(applications.keys()))

        server.start()<|MERGE_RESOLUTION|>--- conflicted
+++ resolved
@@ -205,12 +205,8 @@
 
         server_kwargs = { key: getattr(args, key) for key in ['port',
                                                               'address',
-<<<<<<< HEAD
                                                               'host',
-                                                              'keep_alive']
-=======
                                                               'keep_alive_milliseconds']
->>>>>>> 5f098e3a
                           if getattr(args, key, None) is not None }
 
         server = Server(applications, **server_kwargs)
