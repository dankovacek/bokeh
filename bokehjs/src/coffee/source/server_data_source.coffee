
define [
  "underscore",
  "backbone",
  "common/has_properties",
], (_, Backbone, HasProperties) ->

  ajax_throttle = (func) ->
    busy = false
    resp = null
    has_callback = false
    callback = () ->
      if busy
        if has_callback
          console.log('already bound, ignoreing')
        else
          console.log('busy, so doing it later')
          has_callback = true
          resp.done(() ->
            has_callback = false
            callback()
          )
      else
        console.log('executing')
        busy = true
        resp = func()
        resp.done(() ->
          console.log('done, setting to false')
          busy = false
          resp = null
        )
    return callback
  class ServerDataSource extends HasProperties
    # Datasource where the data is defined column-wise, i.e. each key in the
    # the data attribute is a column name, and its value is an array of scalars.
    # Each column should be the same length.
    type: 'ServerDataSource'

    initialize : (attrs, options) =>
      super(attrs, options)
      @callbacks = {}

    stoplistening_for_updates : (column_data_source) ->
      if @callbacks[column_data_source.get('id')]
        for entry in @callbacks[column_data_source.get('id')]
          @stopListening.apply(this, entry)
    
    
    plot_size : (x_range, y_range) =>
      width = x_range.get('end') - x_range.get('start')
      height = y_range.get('end') - y_range.get('start')
      return [width, height] 

    listen_for_line1d_updates : (column_data_source, 
                                  plot_x_range, plot_y_range, 
                                  domain_range, screen_range
                                  primary_column, domain_name, columns, input_params) ->

      plot_size = @plot_size(plot_x_range, plot_y_range)
      #ensure we only have one set of events bound
      @stoplistening_for_updates(column_data_source)
      @line1d_update(column_data_source, plot_size, domain_range, screen_range
          primary_column, domain_name, columns, input_params)

      throttle = _.throttle(@line1d_update, 300)
      console.log(input_params)
      callback = () => throttle(column_data_source, plot_size, domain_range, screen_range
        primary_column, domain_name, columns, input_params
      )
      @listenTo(screen_range, 'change', callback)
      @listenTo(domain_range, 'change', callback)
      @callbacks[column_data_source.get('id')] = [
        [screen_range, 'change', callback],
        [domain_range, 'change', callback]
      ]

    line1d_update : (column_data_source, plot_size, domain_range, screen_range,
                     primary_column, domain_name, columns, input_params) =>
      #console.log('calling update')
      data_url = @get('data_url')
      owner_username = @get('owner_username')
      prefix = @get_base().Config.prefix
      url = "#{prefix}bokeh/data/#{owner_username}#{data_url}"
      domain_resolution = (screen_range.get('end') - screen_range.get('start')) / 2
      domain_resolution = Math.floor(domain_resolution)
      domain_limit = [domain_range.get('start'), domain_range.get('end')]
      if _.any(_.map(domain_limit, (x) -> _.isNaN(x)))
        domain_limit = 'auto'
      console.log(input_params)
      params = [primary_column, domain_name, columns,
          domain_limit, domain_resolution, input_params]
      $.ajax(
        dataType: 'json'
        url : url
        xhrField :
          withCredentials : true
        success : (data) ->
          if domain_limit == 'auto'
            domain_range.set(
                start : data.domain_limit[0],
                end : data.domain_limit[1],
                silent : true
            )
            #console.log('setting range', data.domain_limit)
          column_data_source.set('data', data.data)
          #console.log('setting data', _.values(data.data)[0].length)
        data :
          resample_parameters : JSON.stringify(params)
          plot_size: JSON.stringify(plot_size)
      )

    listen_for_ar_updates : (column_data_source, plot_x_range, plot_y_range, x_data_range, y_data_range, input_params) ->
      plot_size = @plot_size(plot_x_range, plot_y_range)

      #TODO: Can this ar_updates be merged with line1d_updates and heatmap_updates?
      #TODO: Do we need other descriptors for AR or are these data and view parameters sufficient?
      @stoplistening_for_updates(column_data_source)
      callback = ajax_throttle(() =>
        @ar_update(column_data_source, plot_size, input_params)
      )
      callback()
      @callbacks[column_data_source.get('id')] = []
      for param in [x_data_range, y_data_range, plot_x_range, plot_y_range]
        @listenTo(param, 'change', callback)
        @callbacks[column_data_source.get('id')].push([param, 'change', callback])
      @listenTo(this, 'change:index_slice', callback)
      @callbacks[column_data_source.get('id')].push(
        [this, 'change:index_slice', callback])
      @listenTo(this, 'change:data_slice', callback)
      @callbacks[column_data_source.get('id')].push(
        [this, 'change:data_slice', callback])
      return null


    ar_update : (column_data_source, plot_size, input_params) ->
      #TODO: Share the x/y range information back to the server in some way...
      data_url = @get('data_url')
      owner_username = @get('owner_username')
      prefix = @get_base().Config.prefix
      url = "#{prefix}/bokeh/data/#{owner_username}#{data_url}"
      $.ajax(
        dataType: 'json'
        url : url
        xhrField :
          withCredentials : true
        success : (data) ->
          #hack
          new_data = _.clone(column_data_source.get('data'))
          _.extend(new_data, data)
          column_data_source.set('data', new_data)
          #console.log('setting data', data.image.length, data.image[0].length)
        data :
          resample_parameters : JSON.stringify([input_params])
          plot_size: JSON.stringify(plot_size)
      )


    listen_for_heatmap_updates : (column_data_source, 
        plot_x_range, plot_y_range,
        x_data_range, y_data_range, input_params) ->
      
      plot_size = @plot_size(plot_x_range, plot_y_range)

      #ensure we only have one set of events bound
      @stoplistening_for_updates(column_data_source)
      #throttle = _.throttle(@heatmap_update, 300)
      callback = ajax_throttle(() =>
        @heatmap_update(
          column_data_source, plot_size,
          x_data_range, y_data_range,
          input_params)
      )
      callback()
      @callbacks[column_data_source.get('id')] = []
      for param in [x_data_range, y_data_range, plot_x_range, plot_y_range]
        @listenTo(param, 'change', callback)
        @callbacks[column_data_source.get('id')].push([param, 'change', callback])
      @listenTo(this, 'change:index_slice', callback)
      @callbacks[column_data_source.get('id')].push(
        [this, 'change:index_slice', callback])
      @listenTo(this, 'change:data_slice', callback)
      @callbacks[column_data_source.get('id')].push(
        [this, 'change:data_slice', callback])
      return null

    heatmap_update : (column_data_source, plot_size,
        x_data_range, y_data_range, 
        input_params) =>

      data_url = @get('data_url')
      owner_username = @get('owner_username')
      prefix = @get_base().Config.prefix
<<<<<<< HEAD
      url = "#{prefix}/bokeh/data/#{owner_username}#{data_url}"
=======
      url = "#{prefix}bokeh/data/#{owner_username}#{data_url}"
      x_resolution = x_screen_range.get('end') - x_screen_range.get('start')
      y_resolution = y_screen_range.get('end') - y_screen_range.get('start')
>>>>>>> fa7bd25f
      x_bounds = [x_data_range.get('start'), x_data_range.get('end')]
      y_bounds = [y_data_range.get('start'), y_data_range.get('end')]
      global_x_range = @get('data').global_x_range
      global_y_range = @get('data').global_y_range
      global_offset_x = @get('data').global_offset_x[0]
      global_offset_y = @get('data').global_offset_y[0]
      index_slice = @get('index_slice')
      data_slice = @get('data_slice')
      params = [global_x_range, global_y_range,
        global_offset_x, global_offset_y,
        x_bounds, y_bounds, 
        index_slice, data_slice,
        @get('transpose'),
        input_params
      ]
      #console.log(y_bounds)
      $.ajax(
        dataType: 'json'
        url : url
        xhrField :
          withCredentials : true
        success : (data) ->
          #hack
          new_data = _.clone(column_data_source.get('data'))
          _.extend(new_data, data)
          column_data_source.set('data', new_data)
          #console.log('setting data', data.image.length, data.image[0].length)
        data :
          resample_parameters : JSON.stringify(params)
          plot_size: JSON.stringify(plot_size)
      )

  class ServerDataSources extends Backbone.Collection
    model: ServerDataSource
  return {
    "Model": ServerDataSource,
    "Collection": new ServerDataSources()
  }<|MERGE_RESOLUTION|>--- conflicted
+++ resolved
@@ -190,13 +190,7 @@
       data_url = @get('data_url')
       owner_username = @get('owner_username')
       prefix = @get_base().Config.prefix
-<<<<<<< HEAD
       url = "#{prefix}/bokeh/data/#{owner_username}#{data_url}"
-=======
-      url = "#{prefix}bokeh/data/#{owner_username}#{data_url}"
-      x_resolution = x_screen_range.get('end') - x_screen_range.get('start')
-      y_resolution = y_screen_range.get('end') - y_screen_range.get('start')
->>>>>>> fa7bd25f
       x_bounds = [x_data_range.get('start'), x_data_range.get('end')]
       y_bounds = [y_data_range.get('start'), y_data_range.get('end')]
       global_x_range = @get('data').global_x_range
