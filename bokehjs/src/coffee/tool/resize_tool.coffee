
define [
  "underscore",
  "backbone",
  "./tool",
  "./event_generators",
], (_, Backbone, Tool, EventGenerators) ->

  TwoPointEventGenerator = EventGenerators.TwoPointEventGenerator

  class ResizeToolView extends Tool.View
    initialize: (options) ->
      super(options)
      @active = false

    bind_events: (plotview) ->
      super(plotview)

    eventGeneratorClass: TwoPointEventGenerator
    toolType: "ResizeTool"

    evgen_options:
      keyName: ""
      buttonText: "Resize"
      buttonIcon: "data:image/png;base64,iVBORw0KGgoAAAANSUhEUgAAABwAAAAcCAYAAAByDd+UAAABO0lEQVRIS+2W3RHCIBCEpQNLsAQ7UCvREmIF2oG2YCVqB0kHlmAHeHvDzVz40QQyjA9hhpcA98Fy3MYsKjdTmbeoD7TWruiU+8hJb8aYV44CFPNM66y3luMZGtzSwD0SeEcTHplAH4YwHE8DO/rYKEBLE96ZQBxC2sEpGACfBNATc1jBGifvKXZCBtIEyLiZgCbxcJ894Jo+XKlDwkYBIXGWpG7DAoSk6A3Fb4NnoYClSRO9op/ARIqnFOfUpzXI0mxgLMVTQFZlBvbk8ZPGyTP0lcyShvb0D5KOqa9c8IuexdBs0fO+AmkQtfRCvfNqaVtQS6GKrqUw+CPXUmXAMgGFHJsobWIGgVtgN3D86n4ICbXjQ+Ise3KqSQ0Wewoc35ew1J6i8XCHy8SdTfVPI2COV/+/tDQVx67/AE3wMizROWPwAAAAAElFTkSuQmCC"
      cursor: "move"

    tool_events:
      activated: "_activate"
      deactivated: "_deactivate"
      UpdatingMouseMove: "_drag"
      SetBasepoint: "_set_base_point"

    render: () ->
      if not @active
        return

      ctx = @plot_view.canvas_view.ctx

      cw = @plot_view.canvas.get('width')
      ch = @plot_view.canvas.get('height')

      line_width = 8

      ctx.save()

      ctx.strokeStyle = 'transparent'
      ctx.globalAlpha = 0.7
      ctx.lineWidth   = line_width
      ctx.setLineDash([])

      ctx.beginPath()
      ctx.rect(line_width, line_width, cw-line_width*2, ch-line_width*2)
      ctx.moveTo(line_width, line_width)
      ctx.lineTo(cw-line_width, ch-line_width)
      ctx.moveTo(line_width, ch-line_width)
      ctx.lineTo(cw-line_width, line_width)
      ctx.stroke()

      ctx.restore()

    mouse_coords: (e, x, y) ->
      return [x, y]

    _activate: (e) ->
      if @active
        return
      @active = true
      @popup = $(
        '''<div class="resize_bokeh_plot pull-right hide"/>''')
      bbar = @plot_view.$el.find('.bokeh_canvas_wrapper')
      plotarea = @plot_view.$el.find('.plotarea')
      popupHtml = @plot_view.$el.find('.resize_popup')
      @popup.appendTo(bbar)
<<<<<<< HEAD
      ch = @plot_view.canvas.get('height')
      cw = @plot_view.canvas.get('width')
      @popup.text("width: #{cw} height: #{ch}")

=======
      ch = @plot_view.view_state.get('outer_height')
      cw = @plot_view.view_state.get('outer_width')
      
>>>>>>> f6cefa38
      @request_render()
      @plot_view.request_render(true)
      return null

    _deactivate: (e) ->
      @active = false
      @popup.remove()
      @request_render()
      @plot_view.request_render()
      return null

    _set_base_point: (e) ->
      [@x, @y] = @mouse_coords(e, e.bokehX, e.bokehY)
      return null

    _drag: (e) ->
      @plot_view.pause()

      [x, y] = @mouse_coords(e, e.bokehX, e.bokehY)
      xdiff = x - @x
      ydiff = y - @y
      [@x, @y] = [x, y]

      ch = @plot_view.canvas.get('height')
      cw = @plot_view.canvas.get('width')

      #@popup.text("width: #{cw} height: #{ch}")

      @plot_view.canvas._set_dims([cw+xdiff, ch+ydiff])
      @plot_view.request_render()
      @plot_view.unpause(true)

      return null

  class ResizeTool extends Tool.Model
    default_view: ResizeToolView
    type: "ResizeTool"

    display_defaults: () ->
      super()

  class ResizeTools extends Backbone.Collection
    model: ResizeTool

  return {
    "Model": ResizeTool
    "Collection": new ResizeTools(),
    "View": ResizeToolView
  }<|MERGE_RESOLUTION|>--- conflicted
+++ resolved
@@ -70,19 +70,9 @@
         '''<div class="resize_bokeh_plot pull-right hide"/>''')
       bbar = @plot_view.$el.find('.bokeh_canvas_wrapper')
       plotarea = @plot_view.$el.find('.plotarea')
-      popupHtml = @plot_view.$el.find('.resize_popup')
       @popup.appendTo(bbar)
-<<<<<<< HEAD
       ch = @plot_view.canvas.get('height')
       cw = @plot_view.canvas.get('width')
-      @popup.text("width: #{cw} height: #{ch}")
-
-=======
-      ch = @plot_view.view_state.get('outer_height')
-      cw = @plot_view.view_state.get('outer_width')
-      
->>>>>>> f6cefa38
-      @request_render()
       @plot_view.request_render(true)
       return null
 
@@ -108,8 +98,6 @@
       ch = @plot_view.canvas.get('height')
       cw = @plot_view.canvas.get('width')
 
-      #@popup.text("width: #{cw} height: #{ch}")
-
       @plot_view.canvas._set_dims([cw+xdiff, ch+ydiff])
       @plot_view.request_render()
       @plot_view.unpause(true)
