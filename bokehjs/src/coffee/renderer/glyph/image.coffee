define [
  "underscore",
  "renderer/properties",
  "mapper/linear_color_mapper",
  "./glyph",
], (_, Properties, LinearColorMapper, Glyph) ->


  class ImageView extends Glyph.View

    _properties: []

    initialize: (options) ->
      # the point of this is to support both efficient ArrayBuffers as well as dumb
      # arrays of arrays that the python interface currently uses. If the model
      # contains "rows" then it is assumed to be an ArrayBuffer with explicitly
      # provided number of rows/cols, otherwise treat as a "list of lists".
<<<<<<< HEAD
      spec = @mget('glyphspec')
      if spec.rows?
        @_fields = ['image:array', 'rows', 'cols', 'x', 'y', 'dw', 'dh']
=======
      if @mget("rows")?
        @_fields = ['image:array', 'rows', 'cols', 'x', 'y', 'dw', 'dh', 'palette:string', 'reserve_val', 'reserve_color']
>>>>>>> 2e8d8fd2
      else
        @_fields = ['image:array', 'x', 'y', 'dw', 'dh']
      super(options)

    _set_data: () ->
      if not @image_data? or @image_data.length != @image.length
        @image_data = new Array(@image.length)

      if not @width? or @width.length != @image.length
        @width = new Array(@image.length)

      if not @height? or @height.length != @image.length
        @height = new Array(@image.length)

      for i in [0...@image.length]
        if @rows?
          @height[i] = @rows[i]
          @width[i] = @cols[i]
        else
          @height[i] = @image[i].length
          @width[i] = @image[i][0].length
        canvas = document.createElement('canvas');
        canvas.width = @width[i];
        canvas.height = @height[i];
        ctx = canvas.getContext('2d')
        image_data = ctx.getImageData(0, 0, @width[i], @height[i])
        cmap = @mget('color_mapper')
        if @rows?
          img = @image[i]
        else
          img = _.flatten(@image[i])
        buf = cmap.v_map_screen(img)
        buf8 = new Uint8ClampedArray(buf);
        image_data.data.set(buf8)
        ctx.putImageData(image_data, 0, 0);
        @image_data[i] = canvas

    _map_data: () ->
      [@sx, @sy] = @renderer.map_to_screen(@x, @glyph.x.units, @y, @glyph.y.units)
      @sw = @distance_vector('x', 'dw', 'edge', @mget('dilate'))
      @sh = @distance_vector('y', 'dh', 'edge', @mget('dilate'))

    _render: (ctx, indices) ->
      old_smoothing = ctx.getImageSmoothingEnabled()
      ctx.setImageSmoothingEnabled(false)

      for i in indices
        if not this.image_data[i]?
          continue
        if isNaN(@sx[i] + @sy[i] + @sw[i] + @sh[i])
          continue

        y_offset = @sy[i]

        ctx.translate(0, y_offset)
        ctx.scale(1, -1)
        ctx.translate(0, -y_offset)
        ctx.drawImage(@image_data[i], @sx[i]|0, @sy[i]|0, @sw[i], @sh[i])
        ctx.translate(0, y_offset)
        ctx.scale(1, -1)
        ctx.translate(0, -y_offset)

      ctx.setImageSmoothingEnabled(old_smoothing)

  class Image extends Glyph.Model
    default_view: ImageView
    type: 'Image'

    display_defaults: ->
      return _.extend {}, super(), {
        level: 'underlay'
        dilate: false
      }

  class Images extends Glyph.Collection
    model: Image

  return {
    Model: Image
    View: ImageView
    Collection: new Images()
  }<|MERGE_RESOLUTION|>--- conflicted
+++ resolved
@@ -15,16 +15,10 @@
       # arrays of arrays that the python interface currently uses. If the model
       # contains "rows" then it is assumed to be an ArrayBuffer with explicitly
       # provided number of rows/cols, otherwise treat as a "list of lists".
-<<<<<<< HEAD
-      spec = @mget('glyphspec')
-      if spec.rows?
-        @_fields = ['image:array', 'rows', 'cols', 'x', 'y', 'dw', 'dh']
-=======
       if @mget("rows")?
-        @_fields = ['image:array', 'rows', 'cols', 'x', 'y', 'dw', 'dh', 'palette:string', 'reserve_val', 'reserve_color']
->>>>>>> 2e8d8fd2
+        @_fields = ['image:array', 'rows', 'cols', 'x', 'y', 'dw', 'dh', 'palette:string']
       else
-        @_fields = ['image:array', 'x', 'y', 'dw', 'dh']
+        @_fields = ['image:array', 'x', 'y', 'dw', 'dh', 'palette:string']
       super(options)
 
     _set_data: () ->
