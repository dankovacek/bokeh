--- conflicted
+++ resolved
@@ -1,10 +1,6 @@
 _ = require "underscore"
 $ = require "jquery"
-<<<<<<< HEAD
-Model = require "../../model/model"
-=======
 Renderer = require "../renderer"
->>>>>>> 019337dd
 PlotWidget = require "../../common/plot_widget"
 properties = require "../../common/properties"
 wmts = require "./wmts_tile_source"
