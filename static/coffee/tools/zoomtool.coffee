toolview = require("./toolview")
ToolView = toolview.ToolView
eventgenerators = require("./eventgenerators")
OnePointWheelEventGenerator = eventgenerators.OnePointWheelEventGenerator
LinearMapper = require("../mappers/1d/linear_mapper").LinearMapper
base = require("../base")
safebind = base.safebind
HasParent = base.HasParent

class ZoomToolView extends ToolView

  initialize : (options) ->
    super(options)
    safebind(this, @model, 'change:dataranges', @build_mappers)
    @build_mappers()

  eventGeneratorClass : OnePointWheelEventGenerator
  evgen_options : {buttonText:"Zoom"}
  tool_events : {
    zoom: "_zoom"}


  build_mappers : () =>
    @mappers = {}
    for temp in _.zip(@mget_obj('dataranges'), @mget('dimensions'))
      [datarange, dim] = temp
      if dim == 'width'
        mapper = new LinearMapper({
          source_range: datarange
          target_range: @plot_view.view_state.get('inner_range_horizontal')
        })
      else
        mapper = new LinearMapper({
          source_range: datarange
          target_range: @plot_view.view_state.get('inner_range_vertical')
        })
      @mappers[dim] = mapper
    return @mappers

  mouse_coords : (e, x, y) ->
    [x_, y_] = [@plot_view.view_state.device_to_sx(x), @plot_view.view_state.device_to_sy(y)]
    return [x_, y_]

  _zoom : (e) ->
    @plot_view.pause()
    delta   = e.delta
    screenX = e.bokehX
    screenY = e.bokehY
<<<<<<< HEAD
    [x, y] = @mouse_coords(e, screenX, screenY)
    speed = @mget('speed')
    factor = - speed  * (delta * 50)
    for mapper in @mappers
      if mapper.screendim == 'width'
        eventpos = x
      else
        eventpos = y
      screenlow = 0
      screenhigh = @plot_view.viewstate.get(mapper.screendim)
      start = screenlow - (eventpos - screenlow) * factor
      end = screenhigh + (screenhigh - eventpos) * factor
      [start, end] = [mapper.map_data(start), mapper.map_data(end)]
      mapper.data_range.set(
        start : start
        end : end
      )
=======
    [x, y]  = @mouse_coords(e, screenX, screenY)
    speed   = @mget('speed')
    factor  = -speed * (delta * 50)

    xr = @plot_view.view_state.get('inner_range_horizontal')
    sx_low  = xr.get('start')
    sx_high = xr.get('end')

    yr = @plot_view.view_state.get('inner_range_vertical')
    sy_low  = yr.get('start')
    sy_high = yr.get('end')

    xstart = @plot_view.xmapper.map_from_target(sx_low  - (sx_low  - x)*factor)
    xend   = @plot_view.xmapper.map_from_target(sx_high - (sx_high - x)*factor)
    ystart = @plot_view.ymapper.map_from_target(sy_low  - (sy_low  - y)*factor)
    yend   = @plot_view.ymapper.map_from_target(sy_high - (sy_high - y)*factor)

    @plot_view.x_range.set({start: xstart, end: xend})
    @plot_view.y_range.set({start: ystart, end: yend})
    @plot_view.unpause()

    # for dim, mapper in @mappers
    #   if dim == 'width'
    #     eventpos = x
    #   else
    #     eventpos = y
    #   screenlow = 0
    #   screenhigh = @plot_view.viewstate.get(mapper.screendim)
    #   start = screenlow - (eventpos - screenlow) * factor
    #   end = screenhigh + (screenhigh - eventpos) * factor
    #   [start, end] = [mapper.map_data(start), mapper.map_data(end)]
    #   mapper.data_range.set(
    #     start : start
    #     end : end)
>>>>>>> 9b6e1e11
    return null




class ZoomTool extends HasParent
  type : "ZoomTool"
  default_view : ZoomToolView
ZoomTool::defaults = _.clone(ZoomTool::defaults)
_.extend(ZoomTool::defaults
  ,
    dimensions : []
    dataranges : []
    speed : 1/600
)

class ZoomTools extends Backbone.Collection
  model : ZoomTool



exports.ZoomToolView = ZoomToolView
exports.zoomtools = new ZoomTools<|MERGE_RESOLUTION|>--- conflicted
+++ resolved
@@ -42,29 +42,10 @@
     return [x_, y_]
 
   _zoom : (e) ->
-    @plot_view.pause()
     delta   = e.delta
     screenX = e.bokehX
     screenY = e.bokehY
-<<<<<<< HEAD
-    [x, y] = @mouse_coords(e, screenX, screenY)
-    speed = @mget('speed')
-    factor = - speed  * (delta * 50)
-    for mapper in @mappers
-      if mapper.screendim == 'width'
-        eventpos = x
-      else
-        eventpos = y
-      screenlow = 0
-      screenhigh = @plot_view.viewstate.get(mapper.screendim)
-      start = screenlow - (eventpos - screenlow) * factor
-      end = screenhigh + (screenhigh - eventpos) * factor
-      [start, end] = [mapper.map_data(start), mapper.map_data(end)]
-      mapper.data_range.set(
-        start : start
-        end : end
-      )
-=======
+
     [x, y]  = @mouse_coords(e, screenX, screenY)
     speed   = @mget('speed')
     factor  = -speed * (delta * 50)
@@ -82,27 +63,12 @@
     ystart = @plot_view.ymapper.map_from_target(sy_low  - (sy_low  - y)*factor)
     yend   = @plot_view.ymapper.map_from_target(sy_high - (sy_high - y)*factor)
 
+    @plot_view.pause()
     @plot_view.x_range.set({start: xstart, end: xend})
     @plot_view.y_range.set({start: ystart, end: yend})
     @plot_view.unpause()
 
-    # for dim, mapper in @mappers
-    #   if dim == 'width'
-    #     eventpos = x
-    #   else
-    #     eventpos = y
-    #   screenlow = 0
-    #   screenhigh = @plot_view.viewstate.get(mapper.screendim)
-    #   start = screenlow - (eventpos - screenlow) * factor
-    #   end = screenhigh + (screenhigh - eventpos) * factor
-    #   [start, end] = [mapper.map_data(start), mapper.map_data(end)]
-    #   mapper.data_range.set(
-    #     start : start
-    #     end : end)
->>>>>>> 9b6e1e11
     return null
-
-
 
 
 class ZoomTool extends HasParent
