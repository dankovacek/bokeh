--- conflicted
+++ resolved
@@ -1,7 +1,4 @@
-<<<<<<< HEAD
-=======
 
->>>>>>> 2a4778be
 import numpy as np
 import pandas as pd
 
