<<<<<<< HEAD
=======

>>>>>>> 2a4778be
import numpy as np

from bokeh.plotting import figure, show, output_file
from bokeh.models import HoverTool, ColumnDataSource
from bokeh.sampledata.les_mis import data

nodes = data['nodes']
names = [node['name'] for node in sorted(data['nodes'], key=lambda x: x['group'])]

N = len(nodes)
counts = np.zeros((N, N))
for link in data['links']:
    counts[link['source'], link['target']] = link['value']
    counts[link['target'], link['source']] = link['value']

colormap = ["#444444", "#a6cee3", "#1f78b4", "#b2df8a", "#33a02c", "#fb9a99",
            "#e31a1c", "#fdbf6f", "#ff7f00", "#cab2d6", "#6a3d9a"]

xname = []
yname = []
color = []
alpha = []
for i, node1 in enumerate(nodes):
    for j, node2 in enumerate(nodes):
        xname.append(node1['name'])
        yname.append(node2['name'])

        alpha.append(min(counts[i,j]/4.0, 0.9) + 0.1)

        if node1['group'] == node2['group']:
            color.append(colormap[node1['group']])
        else:
            color.append('lightgrey')

source = ColumnDataSource(data=dict(
    xname=xname,
    yname=yname,
    colors=color,
    alphas=alpha,
    count=counts.flatten(),
))

p = figure(title="Les Mis Occurrences",
           x_axis_location="above", tools="resize,hover,save",
           x_range=list(reversed(names)), y_range=names)

p.plot_width = 800
p.plot_height = 800
p.grid.grid_line_color = None
p.axis.axis_line_color = None
p.axis.major_tick_line_color = None
p.axis.major_label_text_font_size = "5pt"
p.axis.major_label_standoff = 0
p.xaxis.major_label_orientation = np.pi/3

<<<<<<< HEAD
hover = p.select(dict(type=HoverTool))
hover.tooltips = [
    ('names', '@yname, @xname'),
    ('count', '@count'),
]
=======
p.rect('xname', 'yname', 0.9, 0.9, source=source,
       color='colors', alpha='alphas', line_color=None)

p.select_one(HoverTool).tooltips = [
    ('names', '@yname, @xname'),
    ('count', '@count'),
]

output_file("les_mis.html")
>>>>>>> 2a4778be

show(p) # show the plot<|MERGE_RESOLUTION|>--- conflicted
+++ resolved
@@ -1,7 +1,4 @@
-<<<<<<< HEAD
-=======
 
->>>>>>> 2a4778be
 import numpy as np
 
 from bokeh.plotting import figure, show, output_file
@@ -57,13 +54,6 @@
 p.axis.major_label_standoff = 0
 p.xaxis.major_label_orientation = np.pi/3
 
-<<<<<<< HEAD
-hover = p.select(dict(type=HoverTool))
-hover.tooltips = [
-    ('names', '@yname, @xname'),
-    ('count', '@count'),
-]
-=======
 p.rect('xname', 'yname', 0.9, 0.9, source=source,
        color='colors', alpha='alphas', line_color=None)
 
@@ -73,6 +63,5 @@
 ]
 
 output_file("les_mis.html")
->>>>>>> 2a4778be
 
 show(p) # show the plot