--- conflicted
+++ resolved
@@ -98,15 +98,11 @@
      "cell_type": "code",
      "collapsed": false,
      "input": [
-<<<<<<< HEAD
       "xaxis = LinearAxis()\n",
       "plot.add_obj(xaxis, 'below')\n",
       "\n",
       "yaxis = LinearAxis()\n",
       "plot.add_obj(yaxis, 'left')"
-=======
-      "plot = Plot(x_range=xdr, y_range=ydr, min_border=80)"
->>>>>>> e42ff75e
      ],
      "language": "python",
      "metadata": {},
